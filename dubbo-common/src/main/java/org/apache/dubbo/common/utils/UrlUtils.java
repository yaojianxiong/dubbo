--- conflicted
+++ resolved
@@ -1,559 +1,556 @@
-/*
- * Licensed to the Apache Software Foundation (ASF) under one or more
- * contributor license agreements.  See the NOTICE file distributed with
- * this work for additional information regarding copyright ownership.
- * The ASF licenses this file to You under the Apache License, Version 2.0
- * (the "License"); you may not use this file except in compliance with
- * the License.  You may obtain a copy of the License at
- *
- *     http://www.apache.org/licenses/LICENSE-2.0
- *
- * Unless required by applicable law or agreed to in writing, software
- * distributed under the License is distributed on an "AS IS" BASIS,
- * WITHOUT WARRANTIES OR CONDITIONS OF ANY KIND, either express or implied.
- * See the License for the specific language governing permissions and
- * limitations under the License.
- */
-package org.apache.dubbo.common.utils;
-
-import org.apache.dubbo.common.URL;
-import org.apache.dubbo.common.constants.RemotingConstants;
-
-import java.util.ArrayList;
-import java.util.HashMap;
-import java.util.List;
-import java.util.Map;
-import java.util.Set;
-import java.util.function.Predicate;
-import java.util.stream.Collectors;
-
-import static java.util.Collections.emptyMap;
-import static org.apache.dubbo.common.constants.CommonConstants.ANY_VALUE;
-import static org.apache.dubbo.common.constants.CommonConstants.CLASSIFIER_KEY;
-import static org.apache.dubbo.common.constants.CommonConstants.COMMA_SPLIT_PATTERN;
-import static org.apache.dubbo.common.constants.CommonConstants.DUBBO_PROTOCOL;
-import static org.apache.dubbo.common.constants.CommonConstants.ENABLED_KEY;
-import static org.apache.dubbo.common.constants.CommonConstants.GROUP_KEY;
-import static org.apache.dubbo.common.constants.CommonConstants.HOST_KEY;
-import static org.apache.dubbo.common.constants.CommonConstants.INTERFACE_KEY;
-import static org.apache.dubbo.common.constants.CommonConstants.PASSWORD_KEY;
-import static org.apache.dubbo.common.constants.CommonConstants.PATH_KEY;
-import static org.apache.dubbo.common.constants.CommonConstants.PORT_KEY;
-import static org.apache.dubbo.common.constants.CommonConstants.PROTOCOL_KEY;
-import static org.apache.dubbo.common.constants.CommonConstants.REGISTRY_SPLIT_PATTERN;
-import static org.apache.dubbo.common.constants.CommonConstants.REMOVE_VALUE_PREFIX;
-import static org.apache.dubbo.common.constants.CommonConstants.USERNAME_KEY;
-import static org.apache.dubbo.common.constants.CommonConstants.VERSION_KEY;
-import static org.apache.dubbo.common.constants.RegistryConstants.CATEGORY_KEY;
-import static org.apache.dubbo.common.constants.RegistryConstants.CONFIGURATORS_CATEGORY;
-import static org.apache.dubbo.common.constants.RegistryConstants.DEFAULT_CATEGORY;
-import static org.apache.dubbo.common.constants.RegistryConstants.EMPTY_PROTOCOL;
-import static org.apache.dubbo.common.constants.RegistryConstants.OVERRIDE_PROTOCOL;
-import static org.apache.dubbo.common.constants.RegistryConstants.PROVIDERS_CATEGORY;
-import static org.apache.dubbo.common.constants.RegistryConstants.REGISTRY_PROTOCOL;
-import static org.apache.dubbo.common.constants.RegistryConstants.REGISTRY_TYPE_KEY;
-import static org.apache.dubbo.common.constants.RegistryConstants.ROUTERS_CATEGORY;
-import static org.apache.dubbo.common.constants.RegistryConstants.ROUTE_PROTOCOL;
-import static org.apache.dubbo.common.constants.RegistryConstants.SERVICE_REGISTRY_PROTOCOL;
-import static org.apache.dubbo.common.constants.RegistryConstants.SERVICE_REGISTRY_TYPE;
-
-public class UrlUtils {
-
-    /**
-     * in the url string,mark the param begin
-     */
-    private final static String URL_PARAM_STARTING_SYMBOL = "?";
-
-    public static URL parseURL(String address, Map<String, String> defaults) {
-        if (address == null || address.length() == 0) {
-            return null;
-        }
-        String url;
-        if (address.contains("://") || address.contains(URL_PARAM_STARTING_SYMBOL)) {
-            url = address;
-        } else {
-            String[] addresses = COMMA_SPLIT_PATTERN.split(address);
-            url = addresses[0];
-            if (addresses.length > 1) {
-                StringBuilder backup = new StringBuilder();
-                for (int i = 1; i < addresses.length; i++) {
-                    if (i > 1) {
-                        backup.append(",");
-                    }
-                    backup.append(addresses[i]);
-                }
-                url += URL_PARAM_STARTING_SYMBOL + RemotingConstants.BACKUP_KEY + "=" + backup.toString();
-            }
-        }
-        String defaultProtocol = defaults == null ? null : defaults.get(PROTOCOL_KEY);
-        if (defaultProtocol == null || defaultProtocol.length() == 0) {
-            defaultProtocol = DUBBO_PROTOCOL;
-        }
-        String defaultUsername = defaults == null ? null : defaults.get(USERNAME_KEY);
-        String defaultPassword = defaults == null ? null : defaults.get(PASSWORD_KEY);
-        int defaultPort = StringUtils.parseInteger(defaults == null ? null : defaults.get(PORT_KEY));
-        String defaultPath = defaults == null ? null : defaults.get(PATH_KEY);
-        Map<String, String> defaultParameters = defaults == null ? null : new HashMap<String, String>(defaults);
-        if (defaultParameters != null) {
-            defaultParameters.remove(PROTOCOL_KEY);
-            defaultParameters.remove(USERNAME_KEY);
-            defaultParameters.remove(PASSWORD_KEY);
-            defaultParameters.remove(HOST_KEY);
-            defaultParameters.remove(PORT_KEY);
-            defaultParameters.remove(PATH_KEY);
-        }
-        URL u = URL.valueOf(url);
-        boolean changed = false;
-        String protocol = u.getProtocol();
-        String username = u.getUsername();
-        String password = u.getPassword();
-        String host = u.getHost();
-        int port = u.getPort();
-        String path = u.getPath();
-        Map<String, String> parameters = new HashMap<String, String>(u.getParameters());
-        if ((protocol == null || protocol.length() == 0) && defaultProtocol != null && defaultProtocol.length() > 0) {
-            changed = true;
-            protocol = defaultProtocol;
-        }
-        if ((username == null || username.length() == 0) && defaultUsername != null && defaultUsername.length() > 0) {
-            changed = true;
-            username = defaultUsername;
-        }
-        if ((password == null || password.length() == 0) && defaultPassword != null && defaultPassword.length() > 0) {
-            changed = true;
-            password = defaultPassword;
-        }
-        /*if (u.isAnyHost() || u.isLocalHost()) {
-            changed = true;
-            host = NetUtils.getLocalHost();
-        }*/
-        if (port <= 0) {
-            if (defaultPort > 0) {
-                changed = true;
-                port = defaultPort;
-            } else {
-                changed = true;
-                port = 9090;
-            }
-        }
-        if (path == null || path.length() == 0) {
-            if (defaultPath != null && defaultPath.length() > 0) {
-                changed = true;
-                path = defaultPath;
-            }
-        }
-        if (defaultParameters != null && defaultParameters.size() > 0) {
-            for (Map.Entry<String, String> entry : defaultParameters.entrySet()) {
-                String key = entry.getKey();
-                String defaultValue = entry.getValue();
-                if (defaultValue != null && defaultValue.length() > 0) {
-                    String value = parameters.get(key);
-                    if (StringUtils.isEmpty(value)) {
-                        changed = true;
-                        parameters.put(key, defaultValue);
-                    }
-                }
-            }
-        }
-        if (changed) {
-            u = new URL(protocol, username, password, host, port, path, parameters);
-        }
-        return u;
-    }
-
-    public static List<URL> parseURLs(String address, Map<String, String> defaults) {
-        if (address == null || address.length() == 0) {
-            return null;
-        }
-        String[] addresses = REGISTRY_SPLIT_PATTERN.split(address);
-        if (addresses == null || addresses.length == 0) {
-            return null; //here won't be empty
-        }
-        List<URL> registries = new ArrayList<URL>();
-        for (String addr : addresses) {
-            registries.add(parseURL(addr, defaults));
-        }
-        return registries;
-    }
-
-    public static Map<String, Map<String, String>> convertRegister(Map<String, Map<String, String>> register) {
-        Map<String, Map<String, String>> newRegister = new HashMap<String, Map<String, String>>();
-        for (Map.Entry<String, Map<String, String>> entry : register.entrySet()) {
-            String serviceName = entry.getKey();
-            Map<String, String> serviceUrls = entry.getValue();
-            if (!serviceName.contains(":") && !serviceName.contains("/")) {
-                for (Map.Entry<String, String> entry2 : serviceUrls.entrySet()) {
-                    String serviceUrl = entry2.getKey();
-                    String serviceQuery = entry2.getValue();
-                    Map<String, String> params = StringUtils.parseQueryString(serviceQuery);
-                    String group = params.get("group");
-                    String version = params.get("version");
-                    //params.remove("group");
-                    //params.remove("version");
-                    String name = serviceName;
-                    if (group != null && group.length() > 0) {
-                        name = group + "/" + name;
-                    }
-                    if (version != null && version.length() > 0) {
-                        name = name + ":" + version;
-                    }
-                    Map<String, String> newUrls = newRegister.get(name);
-                    if (newUrls == null) {
-                        newUrls = new HashMap<String, String>();
-                        newRegister.put(name, newUrls);
-                    }
-                    newUrls.put(serviceUrl, StringUtils.toQueryString(params));
-                }
-            } else {
-                newRegister.put(serviceName, serviceUrls);
-            }
-        }
-        return newRegister;
-    }
-
-    public static Map<String, String> convertSubscribe(Map<String, String> subscribe) {
-        Map<String, String> newSubscribe = new HashMap<String, String>();
-        for (Map.Entry<String, String> entry : subscribe.entrySet()) {
-            String serviceName = entry.getKey();
-            String serviceQuery = entry.getValue();
-            if (!serviceName.contains(":") && !serviceName.contains("/")) {
-                Map<String, String> params = StringUtils.parseQueryString(serviceQuery);
-                String group = params.get("group");
-                String version = params.get("version");
-                //params.remove("group");
-                //params.remove("version");
-                String name = serviceName;
-                if (group != null && group.length() > 0) {
-                    name = group + "/" + name;
-                }
-                if (version != null && version.length() > 0) {
-                    name = name + ":" + version;
-                }
-                newSubscribe.put(name, StringUtils.toQueryString(params));
-            } else {
-                newSubscribe.put(serviceName, serviceQuery);
-            }
-        }
-        return newSubscribe;
-    }
-
-    public static Map<String, Map<String, String>> revertRegister(Map<String, Map<String, String>> register) {
-        Map<String, Map<String, String>> newRegister = new HashMap<String, Map<String, String>>();
-        for (Map.Entry<String, Map<String, String>> entry : register.entrySet()) {
-            String serviceName = entry.getKey();
-            Map<String, String> serviceUrls = entry.getValue();
-            if (serviceName.contains(":") || serviceName.contains("/")) {
-                for (Map.Entry<String, String> entry2 : serviceUrls.entrySet()) {
-                    String serviceUrl = entry2.getKey();
-                    String serviceQuery = entry2.getValue();
-                    Map<String, String> params = StringUtils.parseQueryString(serviceQuery);
-                    String name = serviceName;
-                    int i = name.indexOf('/');
-                    if (i >= 0) {
-                        params.put("group", name.substring(0, i));
-                        name = name.substring(i + 1);
-                    }
-                    i = name.lastIndexOf(':');
-                    if (i >= 0) {
-                        params.put("version", name.substring(i + 1));
-                        name = name.substring(0, i);
-                    }
-                    Map<String, String> newUrls = newRegister.get(name);
-                    if (newUrls == null) {
-                        newUrls = new HashMap<String, String>();
-                        newRegister.put(name, newUrls);
-                    }
-                    newUrls.put(serviceUrl, StringUtils.toQueryString(params));
-                }
-            } else {
-                newRegister.put(serviceName, serviceUrls);
-            }
-        }
-        return newRegister;
-    }
-
-    public static Map<String, String> revertSubscribe(Map<String, String> subscribe) {
-        Map<String, String> newSubscribe = new HashMap<String, String>();
-        for (Map.Entry<String, String> entry : subscribe.entrySet()) {
-            String serviceName = entry.getKey();
-            String serviceQuery = entry.getValue();
-            if (serviceName.contains(":") || serviceName.contains("/")) {
-                Map<String, String> params = StringUtils.parseQueryString(serviceQuery);
-                String name = serviceName;
-                int i = name.indexOf('/');
-                if (i >= 0) {
-                    params.put("group", name.substring(0, i));
-                    name = name.substring(i + 1);
-                }
-                i = name.lastIndexOf(':');
-                if (i >= 0) {
-                    params.put("version", name.substring(i + 1));
-                    name = name.substring(0, i);
-                }
-                newSubscribe.put(name, StringUtils.toQueryString(params));
-            } else {
-                newSubscribe.put(serviceName, serviceQuery);
-            }
-        }
-        return newSubscribe;
-    }
-
-    public static Map<String, Map<String, String>> revertNotify(Map<String, Map<String, String>> notify) {
-        if (notify != null && notify.size() > 0) {
-            Map<String, Map<String, String>> newNotify = new HashMap<String, Map<String, String>>();
-            for (Map.Entry<String, Map<String, String>> entry : notify.entrySet()) {
-                String serviceName = entry.getKey();
-                Map<String, String> serviceUrls = entry.getValue();
-                if (!serviceName.contains(":") && !serviceName.contains("/")) {
-                    if (serviceUrls != null && serviceUrls.size() > 0) {
-                        for (Map.Entry<String, String> entry2 : serviceUrls.entrySet()) {
-                            String url = entry2.getKey();
-                            String query = entry2.getValue();
-                            Map<String, String> params = StringUtils.parseQueryString(query);
-                            String group = params.get("group");
-                            String version = params.get("version");
-                            // params.remove("group");
-                            // params.remove("version");
-                            String name = serviceName;
-                            if (group != null && group.length() > 0) {
-                                name = group + "/" + name;
-                            }
-                            if (version != null && version.length() > 0) {
-                                name = name + ":" + version;
-                            }
-                            Map<String, String> newUrls = newNotify.get(name);
-                            if (newUrls == null) {
-                                newUrls = new HashMap<String, String>();
-                                newNotify.put(name, newUrls);
-                            }
-                            newUrls.put(url, StringUtils.toQueryString(params));
-                        }
-                    }
-                } else {
-                    newNotify.put(serviceName, serviceUrls);
-                }
-            }
-            return newNotify;
-        }
-        return notify;
-    }
-
-    //compatible for dubbo-2.0.0
-    public static List<String> revertForbid(List<String> forbid, Set<URL> subscribed) {
-        if (CollectionUtils.isNotEmpty(forbid)) {
-            List<String> newForbid = new ArrayList<String>();
-            for (String serviceName : forbid) {
-                if (!serviceName.contains(":") && !serviceName.contains("/")) {
-                    for (URL url : subscribed) {
-                        if (serviceName.equals(url.getServiceInterface())) {
-                            newForbid.add(url.getServiceKey());
-                            break;
-                        }
-                    }
-                } else {
-                    newForbid.add(serviceName);
-                }
-            }
-            return newForbid;
-        }
-        return forbid;
-    }
-
-    public static URL getEmptyUrl(String service, String category) {
-        String group = null;
-        String version = null;
-        int i = service.indexOf('/');
-        if (i > 0) {
-            group = service.substring(0, i);
-            service = service.substring(i + 1);
-        }
-        i = service.lastIndexOf(':');
-        if (i > 0) {
-            version = service.substring(i + 1);
-            service = service.substring(0, i);
-        }
-        return URL.valueOf(EMPTY_PROTOCOL + "://0.0.0.0/" + service + URL_PARAM_STARTING_SYMBOL
-                + CATEGORY_KEY + "=" + category
-                + (group == null ? "" : "&" + GROUP_KEY + "=" + group)
-                + (version == null ? "" : "&" + VERSION_KEY + "=" + version));
-    }
-
-    public static boolean isMatchCategory(String category, String categories) {
-        if (categories == null || categories.length() == 0) {
-            return DEFAULT_CATEGORY.equals(category);
-        } else if (categories.contains(ANY_VALUE)) {
-            return true;
-        } else if (categories.contains(REMOVE_VALUE_PREFIX)) {
-            return !categories.contains(REMOVE_VALUE_PREFIX + category);
-        } else {
-            return categories.contains(category);
-        }
-    }
-
-    public static boolean isMatch(URL consumerUrl, URL providerUrl) {
-        String consumerInterface = consumerUrl.getServiceInterface();
-        String providerInterface = providerUrl.getServiceInterface();
-        //FIXME accept providerUrl with '*' as interface name, after carefully thought about all possible scenarios I think it's ok to add this condition.
-        if (!(ANY_VALUE.equals(consumerInterface)
-                || ANY_VALUE.equals(providerInterface)
-                || StringUtils.isEquals(consumerInterface, providerInterface))) {
-            return false;
-        }
-
-        if (!isMatchCategory(providerUrl.getParameter(CATEGORY_KEY, DEFAULT_CATEGORY),
-                consumerUrl.getParameter(CATEGORY_KEY, DEFAULT_CATEGORY))) {
-            return false;
-        }
-        if (!providerUrl.getParameter(ENABLED_KEY, true)
-                && !ANY_VALUE.equals(consumerUrl.getParameter(ENABLED_KEY))) {
-            return false;
-        }
-
-        String consumerGroup = consumerUrl.getParameter(GROUP_KEY);
-        String consumerVersion = consumerUrl.getParameter(VERSION_KEY);
-        String consumerClassifier = consumerUrl.getParameter(CLASSIFIER_KEY, ANY_VALUE);
-
-        String providerGroup = providerUrl.getParameter(GROUP_KEY);
-        String providerVersion = providerUrl.getParameter(VERSION_KEY);
-        String providerClassifier = providerUrl.getParameter(CLASSIFIER_KEY, ANY_VALUE);
-        return (ANY_VALUE.equals(consumerGroup) || StringUtils.isEquals(consumerGroup, providerGroup) || StringUtils.isContains(consumerGroup, providerGroup))
-                && (ANY_VALUE.equals(consumerVersion) || StringUtils.isEquals(consumerVersion, providerVersion))
-                && (consumerClassifier == null || ANY_VALUE.equals(consumerClassifier) || StringUtils.isEquals(consumerClassifier, providerClassifier));
-    }
-
-    public static boolean isMatchGlobPattern(String pattern, String value, URL param) {
-        if (param != null && pattern.startsWith("$")) {
-            pattern = param.getRawParameter(pattern.substring(1));
-        }
-        return isMatchGlobPattern(pattern, value);
-    }
-
-    public static boolean isMatchGlobPattern(String pattern, String value) {
-        if ("*".equals(pattern)) {
-            return true;
-        }
-        if (StringUtils.isEmpty(pattern) && StringUtils.isEmpty(value)) {
-            return true;
-        }
-        if (StringUtils.isEmpty(pattern) || StringUtils.isEmpty(value)) {
-            return false;
-        }
-
-        int i = pattern.lastIndexOf('*');
-        // doesn't find "*"
-        if (i == -1) {
-            return value.equals(pattern);
-        }
-        // "*" is at the end
-        else if (i == pattern.length() - 1) {
-            return value.startsWith(pattern.substring(0, i));
-        }
-        // "*" is at the beginning
-        else if (i == 0) {
-            return value.endsWith(pattern.substring(i + 1));
-        }
-        // "*" is in the middle
-        else {
-            String prefix = pattern.substring(0, i);
-            String suffix = pattern.substring(i + 1);
-            return value.startsWith(prefix) && value.endsWith(suffix);
-        }
-    }
-
-    public static boolean isServiceKeyMatch(URL pattern, URL value) {
-        return pattern.getParameter(INTERFACE_KEY).equals(
-                value.getParameter(INTERFACE_KEY))
-                && isItemMatch(pattern.getParameter(GROUP_KEY),
-                value.getParameter(GROUP_KEY))
-                && isItemMatch(pattern.getParameter(VERSION_KEY),
-                value.getParameter(VERSION_KEY));
-    }
-
-    public static List<URL> classifyUrls(List<URL> urls, Predicate<URL> predicate) {
-        return urls.stream().filter(predicate).collect(Collectors.toList());
-    }
-
-    public static boolean isConfigurator(URL url) {
-        return OVERRIDE_PROTOCOL.equals(url.getProtocol()) ||
-                CONFIGURATORS_CATEGORY.equals(url.getParameter(CATEGORY_KEY, DEFAULT_CATEGORY));
-    }
-
-    public static boolean isRoute(URL url) {
-        return ROUTE_PROTOCOL.equals(url.getProtocol()) ||
-                ROUTERS_CATEGORY.equals(url.getParameter(CATEGORY_KEY, DEFAULT_CATEGORY));
-    }
-
-    public static boolean isProvider(URL url) {
-        return !OVERRIDE_PROTOCOL.equals(url.getProtocol()) &&
-                !ROUTE_PROTOCOL.equals(url.getProtocol()) &&
-                PROVIDERS_CATEGORY.equals(url.getParameter(CATEGORY_KEY, PROVIDERS_CATEGORY));
-    }
-
-<<<<<<< HEAD
-=======
-    public static boolean isRegistry(URL url) {
-        return REGISTRY_PROTOCOL.equals(url.getProtocol()) || SERVICE_REGISTRY_PROTOCOL.equalsIgnoreCase(url.getProtocol());
-    }
-
-    /**
-     * The specified {@link URL} is service discovery registry type or not
-     *
-     * @param url the {@link URL} connects to the registry
-     * @return If it is, return <code>true</code>, or <code>false</code>
-     * @since 2.7.4
-     */
-    public static boolean isServiceDiscoveryRegistryType(URL url) {
-        return isServiceDiscoveryRegistryType(url == null ? emptyMap() : url.getParameters());
-    }
-
-    /**
-     * The specified parameters of {@link URL} is service discovery registry type or not
-     *
-     * @param parameters the parameters of {@link URL} that connects to the registry
-     * @return If it is, return <code>true</code>, or <code>false</code>
-     * @since 2.7.4
-     */
-    public static boolean isServiceDiscoveryRegistryType(Map<String, String> parameters) {
-        if (parameters == null || parameters.isEmpty()) {
-            return false;
-        }
-        return SERVICE_REGISTRY_TYPE.equals(parameters.get(REGISTRY_TYPE_KEY));
-    }
-
->>>>>>> 6d3bbb02
-    /**
-     * Check if the given value matches the given pattern. The pattern supports wildcard "*".
-     *
-     * @param pattern pattern
-     * @param value   value
-     * @return true if match otherwise false
-     */
-    static boolean isItemMatch(String pattern, String value) {
-        if (pattern == null) {
-            return value == null;
-        } else {
-            return "*".equals(pattern) || pattern.equals(value);
-        }
-    }
-
-    /**
-     * @param serviceKey, {group}/{interfaceName}:{version}
-     * @return [group, interfaceName, version]
-     */
-    public static String[] parseServiceKey(String serviceKey) {
-        String[] arr = new String[3];
-        int i = serviceKey.indexOf("/");
-        if (i > 0) {
-            arr[0] = serviceKey.substring(0, i);
-            serviceKey = serviceKey.substring(i + 1);
-        }
-
-        int j = serviceKey.indexOf(":");
-        if (j > 0) {
-            arr[2] = serviceKey.substring(j + 1);
-            serviceKey = serviceKey.substring(0, j);
-        }
-        arr[1] = serviceKey;
-        return arr;
-    }
-}
+/*
+ * Licensed to the Apache Software Foundation (ASF) under one or more
+ * contributor license agreements.  See the NOTICE file distributed with
+ * this work for additional information regarding copyright ownership.
+ * The ASF licenses this file to You under the Apache License, Version 2.0
+ * (the "License"); you may not use this file except in compliance with
+ * the License.  You may obtain a copy of the License at
+ *
+ *     http://www.apache.org/licenses/LICENSE-2.0
+ *
+ * Unless required by applicable law or agreed to in writing, software
+ * distributed under the License is distributed on an "AS IS" BASIS,
+ * WITHOUT WARRANTIES OR CONDITIONS OF ANY KIND, either express or implied.
+ * See the License for the specific language governing permissions and
+ * limitations under the License.
+ */
+package org.apache.dubbo.common.utils;
+
+import org.apache.dubbo.common.URL;
+import org.apache.dubbo.common.constants.RemotingConstants;
+
+import java.util.ArrayList;
+import java.util.HashMap;
+import java.util.List;
+import java.util.Map;
+import java.util.Set;
+import java.util.function.Predicate;
+import java.util.stream.Collectors;
+
+import static java.util.Collections.emptyMap;
+import static org.apache.dubbo.common.constants.CommonConstants.ANY_VALUE;
+import static org.apache.dubbo.common.constants.CommonConstants.CLASSIFIER_KEY;
+import static org.apache.dubbo.common.constants.CommonConstants.COMMA_SPLIT_PATTERN;
+import static org.apache.dubbo.common.constants.CommonConstants.DUBBO_PROTOCOL;
+import static org.apache.dubbo.common.constants.CommonConstants.ENABLED_KEY;
+import static org.apache.dubbo.common.constants.CommonConstants.GROUP_KEY;
+import static org.apache.dubbo.common.constants.CommonConstants.HOST_KEY;
+import static org.apache.dubbo.common.constants.CommonConstants.INTERFACE_KEY;
+import static org.apache.dubbo.common.constants.CommonConstants.PASSWORD_KEY;
+import static org.apache.dubbo.common.constants.CommonConstants.PATH_KEY;
+import static org.apache.dubbo.common.constants.CommonConstants.PORT_KEY;
+import static org.apache.dubbo.common.constants.CommonConstants.PROTOCOL_KEY;
+import static org.apache.dubbo.common.constants.CommonConstants.REGISTRY_SPLIT_PATTERN;
+import static org.apache.dubbo.common.constants.CommonConstants.REMOVE_VALUE_PREFIX;
+import static org.apache.dubbo.common.constants.CommonConstants.USERNAME_KEY;
+import static org.apache.dubbo.common.constants.CommonConstants.VERSION_KEY;
+import static org.apache.dubbo.common.constants.RegistryConstants.CATEGORY_KEY;
+import static org.apache.dubbo.common.constants.RegistryConstants.CONFIGURATORS_CATEGORY;
+import static org.apache.dubbo.common.constants.RegistryConstants.DEFAULT_CATEGORY;
+import static org.apache.dubbo.common.constants.RegistryConstants.EMPTY_PROTOCOL;
+import static org.apache.dubbo.common.constants.RegistryConstants.OVERRIDE_PROTOCOL;
+import static org.apache.dubbo.common.constants.RegistryConstants.PROVIDERS_CATEGORY;
+import static org.apache.dubbo.common.constants.RegistryConstants.REGISTRY_PROTOCOL;
+import static org.apache.dubbo.common.constants.RegistryConstants.REGISTRY_TYPE_KEY;
+import static org.apache.dubbo.common.constants.RegistryConstants.ROUTERS_CATEGORY;
+import static org.apache.dubbo.common.constants.RegistryConstants.ROUTE_PROTOCOL;
+import static org.apache.dubbo.common.constants.RegistryConstants.SERVICE_REGISTRY_PROTOCOL;
+import static org.apache.dubbo.common.constants.RegistryConstants.SERVICE_REGISTRY_TYPE;
+
+public class UrlUtils {
+
+    /**
+     * in the url string,mark the param begin
+     */
+    private final static String URL_PARAM_STARTING_SYMBOL = "?";
+
+    public static URL parseURL(String address, Map<String, String> defaults) {
+        if (address == null || address.length() == 0) {
+            return null;
+        }
+        String url;
+        if (address.contains("://") || address.contains(URL_PARAM_STARTING_SYMBOL)) {
+            url = address;
+        } else {
+            String[] addresses = COMMA_SPLIT_PATTERN.split(address);
+            url = addresses[0];
+            if (addresses.length > 1) {
+                StringBuilder backup = new StringBuilder();
+                for (int i = 1; i < addresses.length; i++) {
+                    if (i > 1) {
+                        backup.append(",");
+                    }
+                    backup.append(addresses[i]);
+                }
+                url += URL_PARAM_STARTING_SYMBOL + RemotingConstants.BACKUP_KEY + "=" + backup.toString();
+            }
+        }
+        String defaultProtocol = defaults == null ? null : defaults.get(PROTOCOL_KEY);
+        if (defaultProtocol == null || defaultProtocol.length() == 0) {
+            defaultProtocol = DUBBO_PROTOCOL;
+        }
+        String defaultUsername = defaults == null ? null : defaults.get(USERNAME_KEY);
+        String defaultPassword = defaults == null ? null : defaults.get(PASSWORD_KEY);
+        int defaultPort = StringUtils.parseInteger(defaults == null ? null : defaults.get(PORT_KEY));
+        String defaultPath = defaults == null ? null : defaults.get(PATH_KEY);
+        Map<String, String> defaultParameters = defaults == null ? null : new HashMap<String, String>(defaults);
+        if (defaultParameters != null) {
+            defaultParameters.remove(PROTOCOL_KEY);
+            defaultParameters.remove(USERNAME_KEY);
+            defaultParameters.remove(PASSWORD_KEY);
+            defaultParameters.remove(HOST_KEY);
+            defaultParameters.remove(PORT_KEY);
+            defaultParameters.remove(PATH_KEY);
+        }
+        URL u = URL.valueOf(url);
+        boolean changed = false;
+        String protocol = u.getProtocol();
+        String username = u.getUsername();
+        String password = u.getPassword();
+        String host = u.getHost();
+        int port = u.getPort();
+        String path = u.getPath();
+        Map<String, String> parameters = new HashMap<String, String>(u.getParameters());
+        if ((protocol == null || protocol.length() == 0) && defaultProtocol != null && defaultProtocol.length() > 0) {
+            changed = true;
+            protocol = defaultProtocol;
+        }
+        if ((username == null || username.length() == 0) && defaultUsername != null && defaultUsername.length() > 0) {
+            changed = true;
+            username = defaultUsername;
+        }
+        if ((password == null || password.length() == 0) && defaultPassword != null && defaultPassword.length() > 0) {
+            changed = true;
+            password = defaultPassword;
+        }
+        /*if (u.isAnyHost() || u.isLocalHost()) {
+            changed = true;
+            host = NetUtils.getLocalHost();
+        }*/
+        if (port <= 0) {
+            if (defaultPort > 0) {
+                changed = true;
+                port = defaultPort;
+            } else {
+                changed = true;
+                port = 9090;
+            }
+        }
+        if (path == null || path.length() == 0) {
+            if (defaultPath != null && defaultPath.length() > 0) {
+                changed = true;
+                path = defaultPath;
+            }
+        }
+        if (defaultParameters != null && defaultParameters.size() > 0) {
+            for (Map.Entry<String, String> entry : defaultParameters.entrySet()) {
+                String key = entry.getKey();
+                String defaultValue = entry.getValue();
+                if (defaultValue != null && defaultValue.length() > 0) {
+                    String value = parameters.get(key);
+                    if (StringUtils.isEmpty(value)) {
+                        changed = true;
+                        parameters.put(key, defaultValue);
+                    }
+                }
+            }
+        }
+        if (changed) {
+            u = new URL(protocol, username, password, host, port, path, parameters);
+        }
+        return u;
+    }
+
+    public static List<URL> parseURLs(String address, Map<String, String> defaults) {
+        if (address == null || address.length() == 0) {
+            return null;
+        }
+        String[] addresses = REGISTRY_SPLIT_PATTERN.split(address);
+        if (addresses == null || addresses.length == 0) {
+            return null; //here won't be empty
+        }
+        List<URL> registries = new ArrayList<URL>();
+        for (String addr : addresses) {
+            registries.add(parseURL(addr, defaults));
+        }
+        return registries;
+    }
+
+    public static Map<String, Map<String, String>> convertRegister(Map<String, Map<String, String>> register) {
+        Map<String, Map<String, String>> newRegister = new HashMap<String, Map<String, String>>();
+        for (Map.Entry<String, Map<String, String>> entry : register.entrySet()) {
+            String serviceName = entry.getKey();
+            Map<String, String> serviceUrls = entry.getValue();
+            if (!serviceName.contains(":") && !serviceName.contains("/")) {
+                for (Map.Entry<String, String> entry2 : serviceUrls.entrySet()) {
+                    String serviceUrl = entry2.getKey();
+                    String serviceQuery = entry2.getValue();
+                    Map<String, String> params = StringUtils.parseQueryString(serviceQuery);
+                    String group = params.get("group");
+                    String version = params.get("version");
+                    //params.remove("group");
+                    //params.remove("version");
+                    String name = serviceName;
+                    if (group != null && group.length() > 0) {
+                        name = group + "/" + name;
+                    }
+                    if (version != null && version.length() > 0) {
+                        name = name + ":" + version;
+                    }
+                    Map<String, String> newUrls = newRegister.get(name);
+                    if (newUrls == null) {
+                        newUrls = new HashMap<String, String>();
+                        newRegister.put(name, newUrls);
+                    }
+                    newUrls.put(serviceUrl, StringUtils.toQueryString(params));
+                }
+            } else {
+                newRegister.put(serviceName, serviceUrls);
+            }
+        }
+        return newRegister;
+    }
+
+    public static Map<String, String> convertSubscribe(Map<String, String> subscribe) {
+        Map<String, String> newSubscribe = new HashMap<String, String>();
+        for (Map.Entry<String, String> entry : subscribe.entrySet()) {
+            String serviceName = entry.getKey();
+            String serviceQuery = entry.getValue();
+            if (!serviceName.contains(":") && !serviceName.contains("/")) {
+                Map<String, String> params = StringUtils.parseQueryString(serviceQuery);
+                String group = params.get("group");
+                String version = params.get("version");
+                //params.remove("group");
+                //params.remove("version");
+                String name = serviceName;
+                if (group != null && group.length() > 0) {
+                    name = group + "/" + name;
+                }
+                if (version != null && version.length() > 0) {
+                    name = name + ":" + version;
+                }
+                newSubscribe.put(name, StringUtils.toQueryString(params));
+            } else {
+                newSubscribe.put(serviceName, serviceQuery);
+            }
+        }
+        return newSubscribe;
+    }
+
+    public static Map<String, Map<String, String>> revertRegister(Map<String, Map<String, String>> register) {
+        Map<String, Map<String, String>> newRegister = new HashMap<String, Map<String, String>>();
+        for (Map.Entry<String, Map<String, String>> entry : register.entrySet()) {
+            String serviceName = entry.getKey();
+            Map<String, String> serviceUrls = entry.getValue();
+            if (serviceName.contains(":") || serviceName.contains("/")) {
+                for (Map.Entry<String, String> entry2 : serviceUrls.entrySet()) {
+                    String serviceUrl = entry2.getKey();
+                    String serviceQuery = entry2.getValue();
+                    Map<String, String> params = StringUtils.parseQueryString(serviceQuery);
+                    String name = serviceName;
+                    int i = name.indexOf('/');
+                    if (i >= 0) {
+                        params.put("group", name.substring(0, i));
+                        name = name.substring(i + 1);
+                    }
+                    i = name.lastIndexOf(':');
+                    if (i >= 0) {
+                        params.put("version", name.substring(i + 1));
+                        name = name.substring(0, i);
+                    }
+                    Map<String, String> newUrls = newRegister.get(name);
+                    if (newUrls == null) {
+                        newUrls = new HashMap<String, String>();
+                        newRegister.put(name, newUrls);
+                    }
+                    newUrls.put(serviceUrl, StringUtils.toQueryString(params));
+                }
+            } else {
+                newRegister.put(serviceName, serviceUrls);
+            }
+        }
+        return newRegister;
+    }
+
+    public static Map<String, String> revertSubscribe(Map<String, String> subscribe) {
+        Map<String, String> newSubscribe = new HashMap<String, String>();
+        for (Map.Entry<String, String> entry : subscribe.entrySet()) {
+            String serviceName = entry.getKey();
+            String serviceQuery = entry.getValue();
+            if (serviceName.contains(":") || serviceName.contains("/")) {
+                Map<String, String> params = StringUtils.parseQueryString(serviceQuery);
+                String name = serviceName;
+                int i = name.indexOf('/');
+                if (i >= 0) {
+                    params.put("group", name.substring(0, i));
+                    name = name.substring(i + 1);
+                }
+                i = name.lastIndexOf(':');
+                if (i >= 0) {
+                    params.put("version", name.substring(i + 1));
+                    name = name.substring(0, i);
+                }
+                newSubscribe.put(name, StringUtils.toQueryString(params));
+            } else {
+                newSubscribe.put(serviceName, serviceQuery);
+            }
+        }
+        return newSubscribe;
+    }
+
+    public static Map<String, Map<String, String>> revertNotify(Map<String, Map<String, String>> notify) {
+        if (notify != null && notify.size() > 0) {
+            Map<String, Map<String, String>> newNotify = new HashMap<String, Map<String, String>>();
+            for (Map.Entry<String, Map<String, String>> entry : notify.entrySet()) {
+                String serviceName = entry.getKey();
+                Map<String, String> serviceUrls = entry.getValue();
+                if (!serviceName.contains(":") && !serviceName.contains("/")) {
+                    if (serviceUrls != null && serviceUrls.size() > 0) {
+                        for (Map.Entry<String, String> entry2 : serviceUrls.entrySet()) {
+                            String url = entry2.getKey();
+                            String query = entry2.getValue();
+                            Map<String, String> params = StringUtils.parseQueryString(query);
+                            String group = params.get("group");
+                            String version = params.get("version");
+                            // params.remove("group");
+                            // params.remove("version");
+                            String name = serviceName;
+                            if (group != null && group.length() > 0) {
+                                name = group + "/" + name;
+                            }
+                            if (version != null && version.length() > 0) {
+                                name = name + ":" + version;
+                            }
+                            Map<String, String> newUrls = newNotify.get(name);
+                            if (newUrls == null) {
+                                newUrls = new HashMap<String, String>();
+                                newNotify.put(name, newUrls);
+                            }
+                            newUrls.put(url, StringUtils.toQueryString(params));
+                        }
+                    }
+                } else {
+                    newNotify.put(serviceName, serviceUrls);
+                }
+            }
+            return newNotify;
+        }
+        return notify;
+    }
+
+    //compatible for dubbo-2.0.0
+    public static List<String> revertForbid(List<String> forbid, Set<URL> subscribed) {
+        if (CollectionUtils.isNotEmpty(forbid)) {
+            List<String> newForbid = new ArrayList<String>();
+            for (String serviceName : forbid) {
+                if (!serviceName.contains(":") && !serviceName.contains("/")) {
+                    for (URL url : subscribed) {
+                        if (serviceName.equals(url.getServiceInterface())) {
+                            newForbid.add(url.getServiceKey());
+                            break;
+                        }
+                    }
+                } else {
+                    newForbid.add(serviceName);
+                }
+            }
+            return newForbid;
+        }
+        return forbid;
+    }
+
+    public static URL getEmptyUrl(String service, String category) {
+        String group = null;
+        String version = null;
+        int i = service.indexOf('/');
+        if (i > 0) {
+            group = service.substring(0, i);
+            service = service.substring(i + 1);
+        }
+        i = service.lastIndexOf(':');
+        if (i > 0) {
+            version = service.substring(i + 1);
+            service = service.substring(0, i);
+        }
+        return URL.valueOf(EMPTY_PROTOCOL + "://0.0.0.0/" + service + URL_PARAM_STARTING_SYMBOL
+                + CATEGORY_KEY + "=" + category
+                + (group == null ? "" : "&" + GROUP_KEY + "=" + group)
+                + (version == null ? "" : "&" + VERSION_KEY + "=" + version));
+    }
+
+    public static boolean isMatchCategory(String category, String categories) {
+        if (categories == null || categories.length() == 0) {
+            return DEFAULT_CATEGORY.equals(category);
+        } else if (categories.contains(ANY_VALUE)) {
+            return true;
+        } else if (categories.contains(REMOVE_VALUE_PREFIX)) {
+            return !categories.contains(REMOVE_VALUE_PREFIX + category);
+        } else {
+            return categories.contains(category);
+        }
+    }
+
+    public static boolean isMatch(URL consumerUrl, URL providerUrl) {
+        String consumerInterface = consumerUrl.getServiceInterface();
+        String providerInterface = providerUrl.getServiceInterface();
+        //FIXME accept providerUrl with '*' as interface name, after carefully thought about all possible scenarios I think it's ok to add this condition.
+        if (!(ANY_VALUE.equals(consumerInterface)
+                || ANY_VALUE.equals(providerInterface)
+                || StringUtils.isEquals(consumerInterface, providerInterface))) {
+            return false;
+        }
+
+        if (!isMatchCategory(providerUrl.getParameter(CATEGORY_KEY, DEFAULT_CATEGORY),
+                consumerUrl.getParameter(CATEGORY_KEY, DEFAULT_CATEGORY))) {
+            return false;
+        }
+        if (!providerUrl.getParameter(ENABLED_KEY, true)
+                && !ANY_VALUE.equals(consumerUrl.getParameter(ENABLED_KEY))) {
+            return false;
+        }
+
+        String consumerGroup = consumerUrl.getParameter(GROUP_KEY);
+        String consumerVersion = consumerUrl.getParameter(VERSION_KEY);
+        String consumerClassifier = consumerUrl.getParameter(CLASSIFIER_KEY, ANY_VALUE);
+
+        String providerGroup = providerUrl.getParameter(GROUP_KEY);
+        String providerVersion = providerUrl.getParameter(VERSION_KEY);
+        String providerClassifier = providerUrl.getParameter(CLASSIFIER_KEY, ANY_VALUE);
+        return (ANY_VALUE.equals(consumerGroup) || StringUtils.isEquals(consumerGroup, providerGroup) || StringUtils.isContains(consumerGroup, providerGroup))
+                && (ANY_VALUE.equals(consumerVersion) || StringUtils.isEquals(consumerVersion, providerVersion))
+                && (consumerClassifier == null || ANY_VALUE.equals(consumerClassifier) || StringUtils.isEquals(consumerClassifier, providerClassifier));
+    }
+
+    public static boolean isMatchGlobPattern(String pattern, String value, URL param) {
+        if (param != null && pattern.startsWith("$")) {
+            pattern = param.getRawParameter(pattern.substring(1));
+        }
+        return isMatchGlobPattern(pattern, value);
+    }
+
+    public static boolean isMatchGlobPattern(String pattern, String value) {
+        if ("*".equals(pattern)) {
+            return true;
+        }
+        if (StringUtils.isEmpty(pattern) && StringUtils.isEmpty(value)) {
+            return true;
+        }
+        if (StringUtils.isEmpty(pattern) || StringUtils.isEmpty(value)) {
+            return false;
+        }
+
+        int i = pattern.lastIndexOf('*');
+        // doesn't find "*"
+        if (i == -1) {
+            return value.equals(pattern);
+        }
+        // "*" is at the end
+        else if (i == pattern.length() - 1) {
+            return value.startsWith(pattern.substring(0, i));
+        }
+        // "*" is at the beginning
+        else if (i == 0) {
+            return value.endsWith(pattern.substring(i + 1));
+        }
+        // "*" is in the middle
+        else {
+            String prefix = pattern.substring(0, i);
+            String suffix = pattern.substring(i + 1);
+            return value.startsWith(prefix) && value.endsWith(suffix);
+        }
+    }
+
+    public static boolean isServiceKeyMatch(URL pattern, URL value) {
+        return pattern.getParameter(INTERFACE_KEY).equals(
+                value.getParameter(INTERFACE_KEY))
+                && isItemMatch(pattern.getParameter(GROUP_KEY),
+                value.getParameter(GROUP_KEY))
+                && isItemMatch(pattern.getParameter(VERSION_KEY),
+                value.getParameter(VERSION_KEY));
+    }
+
+    public static List<URL> classifyUrls(List<URL> urls, Predicate<URL> predicate) {
+        return urls.stream().filter(predicate).collect(Collectors.toList());
+    }
+
+    public static boolean isConfigurator(URL url) {
+        return OVERRIDE_PROTOCOL.equals(url.getProtocol()) ||
+                CONFIGURATORS_CATEGORY.equals(url.getParameter(CATEGORY_KEY, DEFAULT_CATEGORY));
+    }
+
+    public static boolean isRoute(URL url) {
+        return ROUTE_PROTOCOL.equals(url.getProtocol()) ||
+                ROUTERS_CATEGORY.equals(url.getParameter(CATEGORY_KEY, DEFAULT_CATEGORY));
+    }
+
+    public static boolean isProvider(URL url) {
+        return !OVERRIDE_PROTOCOL.equals(url.getProtocol()) &&
+                !ROUTE_PROTOCOL.equals(url.getProtocol()) &&
+                PROVIDERS_CATEGORY.equals(url.getParameter(CATEGORY_KEY, PROVIDERS_CATEGORY));
+    }
+
+    public static boolean isRegistry(URL url) {
+        return REGISTRY_PROTOCOL.equals(url.getProtocol()) || SERVICE_REGISTRY_PROTOCOL.equalsIgnoreCase(url.getProtocol());
+    }
+
+    /**
+     * The specified {@link URL} is service discovery registry type or not
+     *
+     * @param url the {@link URL} connects to the registry
+     * @return If it is, return <code>true</code>, or <code>false</code>
+     * @since 2.7.4
+     */
+    public static boolean isServiceDiscoveryRegistryType(URL url) {
+        return isServiceDiscoveryRegistryType(url == null ? emptyMap() : url.getParameters());
+    }
+
+    /**
+     * The specified parameters of {@link URL} is service discovery registry type or not
+     *
+     * @param parameters the parameters of {@link URL} that connects to the registry
+     * @return If it is, return <code>true</code>, or <code>false</code>
+     * @since 2.7.4
+     */
+    public static boolean isServiceDiscoveryRegistryType(Map<String, String> parameters) {
+        if (parameters == null || parameters.isEmpty()) {
+            return false;
+        }
+        return SERVICE_REGISTRY_TYPE.equals(parameters.get(REGISTRY_TYPE_KEY));
+    }
+
+    /**
+     * Check if the given value matches the given pattern. The pattern supports wildcard "*".
+     *
+     * @param pattern pattern
+     * @param value   value
+     * @return true if match otherwise false
+     */
+    static boolean isItemMatch(String pattern, String value) {
+        if (pattern == null) {
+            return value == null;
+        } else {
+            return "*".equals(pattern) || pattern.equals(value);
+        }
+    }
+
+    /**
+     * @param serviceKey, {group}/{interfaceName}:{version}
+     * @return [group, interfaceName, version]
+     */
+    public static String[] parseServiceKey(String serviceKey) {
+        String[] arr = new String[3];
+        int i = serviceKey.indexOf("/");
+        if (i > 0) {
+            arr[0] = serviceKey.substring(0, i);
+            serviceKey = serviceKey.substring(i + 1);
+        }
+
+        int j = serviceKey.indexOf(":");
+        if (j > 0) {
+            arr[2] = serviceKey.substring(j + 1);
+            serviceKey = serviceKey.substring(0, j);
+        }
+        arr[1] = serviceKey;
+        return arr;
+    }
+}