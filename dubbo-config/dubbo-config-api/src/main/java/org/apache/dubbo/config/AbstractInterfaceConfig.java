--- conflicted
+++ resolved
@@ -59,11 +59,7 @@
 import static org.apache.dubbo.common.constants.CommonConstants.TIMESTAMP_KEY;
 import static org.apache.dubbo.common.constants.RegistryConstants.REGISTRY_KEY;
 import static org.apache.dubbo.common.constants.RegistryConstants.REGISTRY_PROTOCOL;
-<<<<<<< HEAD
-import static org.apache.dubbo.common.constants.CommonConstants.D_REGISTRY_SPLIT_PATTERN;
-=======
 import static org.apache.dubbo.common.constants.RegistryConstants.SERVICE_REGISTRY_PROTOCOL;
->>>>>>> e5ca42bc
 import static org.apache.dubbo.common.extension.ExtensionLoader.getExtensionLoader;
 import static org.apache.dubbo.common.utils.UrlUtils.isServiceDiscoveryRegistryType;
 import static org.apache.dubbo.config.Constants.DUBBO_IP_TO_REGISTRY;
@@ -294,7 +290,6 @@
                     List<URL> urls = UrlUtils.parseURLs(address, map);
 
                     for (URL url : urls) {
-
                         url = URLBuilder.from(url)
                                 .addParameter(REGISTRY_KEY, url.getProtocol())
                                 .setProtocol(extractRegistryType(url))
@@ -770,7 +765,6 @@
     }
 
     public void setMetadataReportConfig(MetadataReportConfig metadataReportConfig) {
-        ConfigManager.getInstance().setMetadataReportConfig(metadataReportConfig);
         this.metadataReportConfig = metadataReportConfig;
     }
 
