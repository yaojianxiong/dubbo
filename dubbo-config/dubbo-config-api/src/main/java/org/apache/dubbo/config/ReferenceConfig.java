--- conflicted
+++ resolved
@@ -1,725 +1,710 @@
-/*
- * Licensed to the Apache Software Foundation (ASF) under one or more
- * contributor license agreements.  See the NOTICE file distributed with
- * this work for additional information regarding copyright ownership.
- * The ASF licenses this file to You under the Apache License, Version 2.0
- * (the "License"); you may not use this file except in compliance with
- * the License.  You may obtain a copy of the License at
- *
- *     http://www.apache.org/licenses/LICENSE-2.0
- *
- * Unless required by applicable law or agreed to in writing, software
- * distributed under the License is distributed on an "AS IS" BASIS,
- * WITHOUT WARRANTIES OR CONDITIONS OF ANY KIND, either express or implied.
- * See the License for the specific language governing permissions and
- * limitations under the License.
- */
-package org.apache.dubbo.config;
-
-import org.apache.dubbo.common.URL;
-import org.apache.dubbo.common.Version;
-import org.apache.dubbo.common.bytecode.Wrapper;
-import org.apache.dubbo.common.extension.ExtensionLoader;
-import org.apache.dubbo.common.utils.ClassUtils;
-import org.apache.dubbo.common.utils.CollectionUtils;
-import org.apache.dubbo.common.utils.ConfigUtils;
-import org.apache.dubbo.common.utils.NetUtils;
-import org.apache.dubbo.common.utils.StringUtils;
-import org.apache.dubbo.config.annotation.Reference;
-import org.apache.dubbo.config.context.ConfigManager;
-import org.apache.dubbo.config.support.Parameter;
-import org.apache.dubbo.metadata.integration.MetadataReportService;
-import org.apache.dubbo.remoting.Constants;
-import org.apache.dubbo.rpc.Invoker;
-import org.apache.dubbo.rpc.Protocol;
-import org.apache.dubbo.rpc.ProxyFactory;
-import org.apache.dubbo.rpc.cluster.Cluster;
-import org.apache.dubbo.rpc.cluster.directory.StaticDirectory;
-import org.apache.dubbo.rpc.cluster.support.ClusterUtils;
-import org.apache.dubbo.rpc.cluster.support.RegistryAwareCluster;
-import org.apache.dubbo.rpc.model.ApplicationModel;
-import org.apache.dubbo.rpc.model.ConsumerMethodModel;
-import org.apache.dubbo.rpc.model.ConsumerModel;
-import org.apache.dubbo.rpc.model.ServiceMetadata;
-import org.apache.dubbo.rpc.protocol.injvm.InjvmProtocol;
-import org.apache.dubbo.rpc.service.GenericService;
-import org.apache.dubbo.rpc.support.ProtocolUtils;
-
-import java.io.File;
-import java.io.FileInputStream;
-import java.io.IOException;
-import java.util.ArrayList;
-import java.util.Arrays;
-import java.util.HashMap;
-import java.util.HashSet;
-import java.util.List;
-import java.util.Map;
-import java.util.Properties;
-
-import static org.apache.dubbo.common.constants.CommonConstants.ANY_VALUE;
-import static org.apache.dubbo.common.constants.CommonConstants.COMMA_SEPARATOR;
-import static org.apache.dubbo.common.constants.CommonConstants.CONSUMER_SIDE;
-import static org.apache.dubbo.common.constants.CommonConstants.DUBBO;
-import static org.apache.dubbo.common.constants.CommonConstants.INTERFACE_KEY;
-import static org.apache.dubbo.common.constants.CommonConstants.LOCALHOST_VALUE;
-import static org.apache.dubbo.common.constants.CommonConstants.METHODS_KEY;
-import static org.apache.dubbo.common.constants.CommonConstants.REVISION_KEY;
-import static org.apache.dubbo.common.constants.CommonConstants.SEMICOLON_SPLIT_PATTERN;
-import static org.apache.dubbo.common.constants.CommonConstants.SIDE_KEY;
-import static org.apache.dubbo.common.constants.CommonConstants.CLUSTER_KEY;
-import static org.apache.dubbo.config.Constants.DUBBO_IP_TO_REGISTRY;
-import static org.apache.dubbo.rpc.cluster.Constants.REFER_KEY;
-import static org.apache.dubbo.registry.Constants.REGISTER_IP_KEY;
-import static org.apache.dubbo.common.constants.CommonConstants.MONITOR_KEY;
-import static org.apache.dubbo.registry.Constants.CONSUMER_PROTOCOL;
-import static org.apache.dubbo.common.constants.RegistryConstants.REGISTRY_PROTOCOL;
-import static org.apache.dubbo.rpc.Constants.LOCAL_PROTOCOL;
-import static org.apache.dubbo.common.utils.NetUtils.isInvalidLocalHost;
-
-/**
- * ReferenceConfig
- *
- * @export
- */
-public class ReferenceConfig<T> extends AbstractReferenceConfig {
-
-    private static final long serialVersionUID = -5864351140409987595L;
-
-    /**
-     * The {@link Protocol} implementation with adaptive functionality,it will be different in different scenarios.
-     * A particular {@link Protocol} implementation is determined by the protocol attribute in the {@link URL}.
-     * For example:
-     *
-     * <li>when the url is registry://224.5.6.7:1234/org.apache.dubbo.registry.RegistryService?application=dubbo-sample,
-     * then the protocol is <b>RegistryProtocol</b></li>
-     *
-     * <li>when the url is dubbo://224.5.6.7:1234/org.apache.dubbo.config.api.DemoService?application=dubbo-sample, then
-     * the protocol is <b>DubboProtocol</b></li>
-     * <p>
-     * Actually，when the {@link ExtensionLoader} init the {@link Protocol} instants,it will automatically wraps two
-     * layers, and eventually will get a <b>ProtocolFilterWrapper</b> or <b>ProtocolListenerWrapper</b>
-     */
-    private static final Protocol REF_PROTOCOL = ExtensionLoader.getExtensionLoader(Protocol.class).getAdaptiveExtension();
-
-    /**
-     * The {@link Cluster}'s implementation with adaptive functionality, and actually it will get a {@link Cluster}'s
-     * specific implementation who is wrapped with <b>MockClusterInvoker</b>
-     */
-    private static final Cluster CLUSTER = ExtensionLoader.getExtensionLoader(Cluster.class).getAdaptiveExtension();
-
-    /**
-     * A {@link ProxyFactory} implementation that will generate a reference service's proxy,the JavassistProxyFactory is
-     * its default implementation
-     */
-    private static final ProxyFactory PROXY_FACTORY = ExtensionLoader.getExtensionLoader(ProxyFactory.class).getAdaptiveExtension();
-
-    /**
-     * The url of the reference service
-     */
-    private final List<URL> urls = new ArrayList<URL>();
-
-    /**
-     * The interface name of the reference service
-     */
-    private String interfaceName;
-
-    /**
-     * The interface class of the reference service
-     */
-    private Class<?> interfaceClass;
-
-    /**
-     * client type
-     */
-    private String client;
-
-    /**
-     * The url for peer-to-peer invocation
-     */
-    private String url;
-
-    /**
-     * The method configs
-     */
-    private List<MethodConfig> methods;
-
-    /**
-     * The consumer config (default)
-     */
-    private ConsumerConfig consumer;
-
-    /**
-     * Only the service provider of the specified protocol is invoked, and other protocols are ignored.
-     */
-    private String protocol;
-
-    /**
-     * The interface proxy reference
-     */
-    private transient volatile T ref;
-
-    /**
-     * The invoker of the reference service
-     */
-    private transient volatile Invoker<?> invoker;
-
-    /**
-     * The flag whether the ReferenceConfig has been initialized
-     */
-    private transient volatile boolean initialized;
-
-    /**
-     * whether this ReferenceConfig has been destroyed
-     */
-    private transient volatile boolean destroyed;
-
-    private ServiceMetadata serviceMetadata;
-
-    @SuppressWarnings("unused")
-    private final Object finalizerGuardian = new Object() {
-        @Override
-        protected void finalize() throws Throwable {
-            super.finalize();
-
-            if (!ReferenceConfig.this.destroyed) {
-                logger.warn("ReferenceConfig(" + url + ") is not DESTROYED when FINALIZE");
-
-                /* don't destroy for now
-                try {
-                    ReferenceConfig.this.destroy();
-                } catch (Throwable t) {
-                        logger.warn("Unexpected err when destroy invoker of ReferenceConfig(" + url + ") in finalize method!", t);
-                }
-                */
-            }
-        }
-    };
-
-    public ReferenceConfig() {
-        serviceMetadata = new ServiceMetadata();
-        serviceMetadata.addAttribute("ORIGIN_CONFIG", this);
-    }
-
-    public ReferenceConfig(Reference reference) {
-        serviceMetadata = new ServiceMetadata();
-        serviceMetadata.addAttribute("ORIGIN_CONFIG", this);
-        appendAnnotation(Reference.class, reference);
-        setMethods(MethodConfig.constructMethodConfig(reference.methods()));
-    }
-
-    public URL toUrl() {
-        return urls.isEmpty() ? null : urls.iterator().next();
-    }
-
-    public List<URL> toUrls() {
-        return urls;
-    }
-
-    /**
-     * This method should be called right after the creation of this class's instance, before any property in other config modules is used.
-     * Check each config modules are created properly and override their properties if necessary.
-     */
-    public void checkAndUpdateSubConfigs() {
-        if (StringUtils.isEmpty(interfaceName)) {
-            throw new IllegalStateException("<dubbo:reference interface=\"\" /> interface not allow null!");
-        }
-        completeCompoundConfigs();
-        startConfigCenter();
-        // get consumer's global configuration
-        checkDefault();
-        this.refresh();
-        if (getGeneric() == null && getConsumer() != null) {
-            setGeneric(getConsumer().getGeneric());
-        }
-        if (ProtocolUtils.isGeneric(getGeneric())) {
-            interfaceClass = GenericService.class;
-        } else {
-            try {
-                interfaceClass = Class.forName(interfaceName, true, Thread.currentThread()
-                        .getContextClassLoader());
-            } catch (ClassNotFoundException e) {
-                throw new IllegalStateException(e.getMessage(), e);
-            }
-            checkInterfaceAndMethods(interfaceClass, methods);
-        }
-        resolveFile();
-        checkApplication();
-        checkMetadataReport();
-        appendParameters();
-    }
-
-    private void appendParameters() {
-        URL appendParametersUrl = URL.valueOf("appendParameters://");
-        List<AppendParametersComponent> appendParametersComponents = ExtensionLoader.getExtensionLoader(AppendParametersComponent.class).getActivateExtension(appendParametersUrl, (String[]) null);
-        appendParametersComponents.forEach(component -> component.appendReferParameters(this));
-    }
-
-    public synchronized T get() {
-        checkAndUpdateSubConfigs();
-
-        if (destroyed) {
-            throw new IllegalStateException("The invoker of ReferenceConfig(" + url + ") has already destroyed!");
-        }
-        if (ref == null) {
-            init();
-        }
-        return ref;
-    }
-
-    public synchronized void destroy() {
-        if (ref == null) {
-            return;
-        }
-        if (destroyed) {
-            return;
-        }
-        destroyed = true;
-        try {
-            invoker.destroy();
-        } catch (Throwable t) {
-            logger.warn("Unexpected error occured when destroy invoker of ReferenceConfig(" + url + ").", t);
-        }
-        invoker = null;
-        ref = null;
-    }
-
-    private void init() {
-        if (initialized) {
-            return;
-        }
-        checkStubAndLocal(interfaceClass);
-        checkMock(interfaceClass);
-
-
-        //init serivceMetadata
-        serviceMetadata.setVersion(version);
-        serviceMetadata.setGroup(group);
-        serviceMetadata.setDefaultGroup(group);
-        serviceMetadata.setServiceType(getActualInterface());
-        serviceMetadata.setServiceInterfaceName(interfaceName);
-
-
-        ConsumerModel consumerModel = new ConsumerModel(serviceMetadata);
-
-        ApplicationModel.initConsumerModel(URL.buildKey(interfaceName, group, version), consumerModel);
-
-        Map<String, String> map = new HashMap<String, String>();
-
-        map.put(SIDE_KEY, CONSUMER_SIDE);
-
-        appendRuntimeParameters(map);
-        if (!isGeneric()) {
-            String revision = Version.getVersion(interfaceClass, version);
-            if (revision != null && revision.length() > 0) {
-                map.put(REVISION_KEY, revision);
-            }
-
-            String[] methods = Wrapper.getWrapper(interfaceClass).getMethodNames();
-            if (methods.length == 0) {
-                logger.warn("No method found in service interface " + interfaceClass.getName());
-                map.put(METHODS_KEY, ANY_VALUE);
-            } else {
-                map.put(METHODS_KEY, StringUtils.join(new HashSet<String>(Arrays.asList(methods)), COMMA_SEPARATOR));
-            }
-        }
-        map.put(INTERFACE_KEY, interfaceName);
-        appendParameters(map, metrics);
-        appendParameters(map, application);
-        appendParameters(map, module);
-        // remove 'default.' prefix for configs from ConsumerConfig
-        // appendParameters(map, consumer, Constants.DEFAULT_KEY);
-        appendParameters(map, consumer);
-        appendParameters(map, this);
-        Map<String, Object> attributes = null;
-        if (CollectionUtils.isNotEmpty(methods)) {
-            attributes = new HashMap<String, Object>();
-            for (MethodConfig methodConfig : methods) {
-                appendParameters(map, methodConfig, methodConfig.getName());
-                String retryKey = methodConfig.getName() + ".retry";
-                if (map.containsKey(retryKey)) {
-                    String retryValue = map.remove(retryKey);
-                    if ("false".equals(retryValue)) {
-                        map.put(methodConfig.getName() + ".retries", "0");
-                    }
-                }
-<<<<<<< HEAD
-                attributes.put(methodConfig.getName(), convertMethodConfig2AsyncInfo(methodConfig));
-=======
-                ConsumerMethodModel.AsyncMethodInfo asyncMethodInfo = convertMethodConfig2AyncInfo(methodConfig);
-                if (asyncMethodInfo != null) {
-                    consumerModel.getMethodModel(methodConfig.getName()).addAttribute(Constants.ASYNC_KEY, asyncMethodInfo);
-                }
->>>>>>> 8e624056
-            }
-        }
-
-        String hostToRegistry = ConfigUtils.getSystemProperty(DUBBO_IP_TO_REGISTRY);
-        if (StringUtils.isEmpty(hostToRegistry)) {
-            hostToRegistry = NetUtils.getLocalHost();
-        } else if (isInvalidLocalHost(hostToRegistry)) {
-            throw new IllegalArgumentException("Specified invalid registry ip from property:" + DUBBO_IP_TO_REGISTRY + ", value:" + hostToRegistry);
-        }
-        map.put(REGISTER_IP_KEY, hostToRegistry);
-
-        serviceMetadata.getAttachments().putAll(map);
-
-        ref = createProxy(map);
-
-<<<<<<< HEAD
-        String serviceKey = URL.buildKey(interfaceName, group, version);
-        ApplicationModel.initConsumerModel(serviceKey, buildConsumerModel(serviceKey, attributes));
-        initialized = true;
-=======
-        serviceMetadata.setTarget(ref);
-        consumerModel.getServiceMetadata().addAttribute(Constants.PROXY_CLASS_REF, ref);
->>>>>>> 8e624056
-    }
-
-    private Class<?> getActualInterface() {
-        Class actualInterface = interfaceClass;
-        if (interfaceClass == GenericService.class) {
-            try {
-                actualInterface = Class.forName(interfaceName);
-            } catch (ClassNotFoundException e) {
-                // ignore
-            }
-        }
-        return actualInterface;
-    }
-
-    @SuppressWarnings({"unchecked", "rawtypes", "deprecation"})
-    private T createProxy(Map<String, String> map) {
-        if (shouldJvmRefer(map)) {
-            URL url = new URL(LOCAL_PROTOCOL, LOCALHOST_VALUE, 0, interfaceClass.getName()).addParameters(map);
-            invoker = REF_PROTOCOL.refer(interfaceClass, url);
-            if (logger.isInfoEnabled()) {
-                logger.info("Using injvm service " + interfaceClass.getName());
-            }
-        } else {
-            urls.clear(); // reference retry init will add url to urls, lead to OOM
-            if (url != null && url.length() > 0) { // user specified URL, could be peer-to-peer address, or register center's address.
-                String[] us = SEMICOLON_SPLIT_PATTERN.split(url);
-                if (us != null && us.length > 0) {
-                    for (String u : us) {
-                        URL url = URL.valueOf(u);
-                        if (StringUtils.isEmpty(url.getPath())) {
-                            url = url.setPath(interfaceName);
-                        }
-                        if (REGISTRY_PROTOCOL.equals(url.getProtocol())) {
-                            urls.add(url.addParameterAndEncoded(REFER_KEY, StringUtils.toQueryString(map)));
-                        } else {
-                            urls.add(ClusterUtils.mergeUrl(url, map));
-                        }
-                    }
-                }
-            } else { // assemble URL from register center's configuration
-                // if protocols not injvm checkRegistry
-                if (!LOCAL_PROTOCOL.equalsIgnoreCase(getProtocol())){
-                    checkRegistry();
-                    List<URL> us = loadRegistries(false);
-                    if (CollectionUtils.isNotEmpty(us)) {
-                        for (URL u : us) {
-                            URL monitorUrl = loadMonitor(u);
-                            if (monitorUrl != null) {
-                                map.put(MONITOR_KEY, URL.encode(monitorUrl.toFullString()));
-                            }
-                            urls.add(u.addParameterAndEncoded(REFER_KEY, StringUtils.toQueryString(map)));
-                        }
-                    }
-                    if (urls.isEmpty()) {
-                        throw new IllegalStateException("No such any registry to reference " + interfaceName + " on the consumer " + NetUtils.getLocalHost() + " use dubbo version " + Version.getVersion() + ", please config <dubbo:registry address=\"...\" /> to your spring config.");
-                    }
-                }
-            }
-
-            if (urls.size() == 1) {
-                invoker = REF_PROTOCOL.refer(interfaceClass, urls.get(0));
-            } else {
-                List<Invoker<?>> invokers = new ArrayList<Invoker<?>>();
-                URL registryURL = null;
-                for (URL url : urls) {
-                    invokers.add(REF_PROTOCOL.refer(interfaceClass, url));
-                    if (REGISTRY_PROTOCOL.equals(url.getProtocol())) {
-                        registryURL = url; // use last registry url
-                    }
-                }
-                if (registryURL != null) { // registry url is available
-                    // use RegistryAwareCluster only when register's CLUSTER is available
-                    URL u = registryURL.addParameter(CLUSTER_KEY, RegistryAwareCluster.NAME);
-                    // The invoker wrap relation would be: RegistryAwareClusterInvoker(StaticDirectory) -> FailoverClusterInvoker(RegistryDirectory, will execute route) -> Invoker
-                    invoker = CLUSTER.join(new StaticDirectory(u, invokers));
-                } else { // not a registry url, must be direct invoke.
-                    invoker = CLUSTER.join(new StaticDirectory(invokers));
-                }
-            }
-        }
-
-        if (shouldCheck() && !invoker.isAvailable()) {
-            throw new IllegalStateException("Failed to check the status of the service " + interfaceName + ". No provider available for the service " + (group == null ? "" : group + "/") + interfaceName + (version == null ? "" : ":" + version) + " from the url " + invoker.getUrl() + " to the consumer " + NetUtils.getLocalHost() + " use dubbo version " + Version.getVersion());
-        }
-        if (logger.isInfoEnabled()) {
-            logger.info("Refer dubbo service " + interfaceClass.getName() + " from url " + invoker.getUrl());
-        }
-        /**
-         * @since 2.7.0
-         * ServiceData Store
-         */
-        MetadataReportService metadataReportService = null;
-        if ((metadataReportService = getMetadataReportService()) != null) {
-            URL consumerURL = new URL(CONSUMER_PROTOCOL, map.remove(REGISTER_IP_KEY), 0, map.get(INTERFACE_KEY), map);
-            metadataReportService.publishConsumer(consumerURL);
-        }
-        // create service proxy
-        return (T) PROXY_FACTORY.getProxy(invoker);
-    }
-
-    /**
-     * Figure out should refer the service in the same JVM from configurations. The default behavior is true
-     * 1. if injvm is specified, then use it
-     * 2. then if a url is specified, then assume it's a remote call
-     * 3. otherwise, check scope parameter
-     * 4. if scope is not specified but the target service is provided in the same JVM, then prefer to make the local
-     * call, which is the default behavior
-     */
-    protected boolean shouldJvmRefer(Map<String, String> map) {
-        URL tmpUrl = new URL("temp", "localhost", 0, map);
-        boolean isJvmRefer;
-        if (isInjvm() == null) {
-            // if a url is specified, don't do local reference
-            if (url != null && url.length() > 0) {
-                isJvmRefer = false;
-            } else {
-                // by default, reference local service if there is
-                isJvmRefer = InjvmProtocol.getInjvmProtocol().isInjvmRefer(tmpUrl);
-            }
-        } else {
-            isJvmRefer = isInjvm();
-        }
-        return isJvmRefer;
-    }
-
-    protected boolean shouldCheck() {
-        Boolean shouldCheck = isCheck();
-        if (shouldCheck == null && getConsumer() != null) {
-            shouldCheck = getConsumer().isCheck();
-        }
-        if (shouldCheck == null) {
-            // default true
-            shouldCheck = true;
-        }
-        return shouldCheck;
-    }
-
-    protected boolean shouldInit() {
-        Boolean shouldInit = isInit();
-        if (shouldInit == null && getConsumer() != null) {
-            shouldInit = getConsumer().isInit();
-        }
-        if (shouldInit == null) {
-            // default is false
-            return false;
-        }
-        return shouldInit;
-    }
-
-    private void checkDefault() {
-        if (consumer != null) {
-            return;
-        }
-<<<<<<< HEAD
-        setConsumer(ConfigManager.getInstance().getDefaultConsumer().orElseGet(() -> {
-            ConsumerConfig consumerConfig = new ConsumerConfig();
-            consumerConfig.refresh();
-            return consumerConfig;
-        }));
-=======
-        setConsumer(
-                ConfigManager.getInstance()
-                        .getDefaultConsumer()
-                        .orElseGet(() -> {
-                            ConsumerConfig consumerConfig = new ConsumerConfig();
-                            consumerConfig.refresh();
-                            return consumerConfig;
-                        })
-        );
->>>>>>> 8e624056
-    }
-
-    private void completeCompoundConfigs() {
-        if (consumer != null) {
-            if (application == null) {
-                setApplication(consumer.getApplication());
-            }
-            if (module == null) {
-                setModule(consumer.getModule());
-            }
-            if (registries == null) {
-                setRegistries(consumer.getRegistries());
-            }
-            if (monitor == null) {
-                setMonitor(consumer.getMonitor());
-            }
-        }
-        if (module != null) {
-            if (registries == null) {
-                setRegistries(module.getRegistries());
-            }
-            if (monitor == null) {
-                setMonitor(module.getMonitor());
-            }
-        }
-        if (application != null) {
-            if (registries == null) {
-                setRegistries(application.getRegistries());
-            }
-            if (monitor == null) {
-                setMonitor(application.getMonitor());
-            }
-        }
-    }
-
-    public Class<?> getInterfaceClass() {
-        if (interfaceClass != null) {
-            return interfaceClass;
-        }
-        if (isGeneric()
-                || (getConsumer() != null && getConsumer().isGeneric())) {
-            return GenericService.class;
-        }
-        try {
-            if (interfaceName != null && interfaceName.length() > 0) {
-                this.interfaceClass = Class.forName(interfaceName, true, ClassUtils.getClassLoader());
-            }
-        } catch (ClassNotFoundException t) {
-            throw new IllegalStateException(t.getMessage(), t);
-        }
-        return interfaceClass;
-    }
-
-    /**
-     * @param interfaceClass
-     * @see #setInterface(Class)
-     * @deprecated
-     */
-    @Deprecated
-    public void setInterfaceClass(Class<?> interfaceClass) {
-        setInterface(interfaceClass);
-    }
-
-    public String getInterface() {
-        return interfaceName;
-    }
-
-    public void setInterface(String interfaceName) {
-        this.interfaceName = interfaceName;
-        if (StringUtils.isEmpty(id)) {
-            id = interfaceName;
-        }
-    }
-
-    public void setInterface(Class<?> interfaceClass) {
-        if (interfaceClass != null && !interfaceClass.isInterface()) {
-            throw new IllegalStateException("The interface class " + interfaceClass + " is not a interface!");
-        }
-        this.interfaceClass = interfaceClass;
-        setInterface(interfaceClass == null ? null : interfaceClass.getName());
-    }
-
-    public String getClient() {
-        return client;
-    }
-
-    public void setClient(String client) {
-        checkName(Constants.CLIENT_KEY, client);
-        this.client = client;
-    }
-
-    @Parameter(excluded = true)
-    public String getUrl() {
-        return url;
-    }
-
-    public void setUrl(String url) {
-        this.url = url;
-    }
-
-    public List<MethodConfig> getMethods() {
-        return methods;
-    }
-
-    @SuppressWarnings("unchecked")
-    public void setMethods(List<? extends MethodConfig> methods) {
-        this.methods = (List<MethodConfig>) methods;
-    }
-
-    public ConsumerConfig getConsumer() {
-        return consumer;
-    }
-
-    public void setConsumer(ConsumerConfig consumer) {
-        ConfigManager.getInstance().addConsumer(consumer);
-        this.consumer = consumer;
-    }
-
-    public String getProtocol() {
-        return protocol;
-    }
-
-    public void setProtocol(String protocol) {
-        this.protocol = protocol;
-    }
-
-    // just for test
-    Invoker<?> getInvoker() {
-        return invoker;
-    }
-
-    public ServiceMetadata getServiceMetadata() {
-        return serviceMetadata;
-    }
-
-    @Override
-    @Parameter(excluded = true)
-    public String getPrefix() {
-        return DUBBO + ".reference." + interfaceName;
-    }
-
-    private void resolveFile() {
-        String resolve = System.getProperty(interfaceName);
-        String resolveFile = null;
-        if (StringUtils.isEmpty(resolve)) {
-            resolveFile = System.getProperty("dubbo.resolve.file");
-            if (StringUtils.isEmpty(resolveFile)) {
-                File userResolveFile = new File(new File(System.getProperty("user.home")), "dubbo-resolve.properties");
-                if (userResolveFile.exists()) {
-                    resolveFile = userResolveFile.getAbsolutePath();
-                }
-            }
-            if (resolveFile != null && resolveFile.length() > 0) {
-                Properties properties = new Properties();
-                try (FileInputStream fis = new FileInputStream(new File(resolveFile))) {
-                    properties.load(fis);
-                } catch (IOException e) {
-                    throw new IllegalStateException("Failed to load " + resolveFile + ", cause: " + e.getMessage(), e);
-                }
-
-                resolve = properties.getProperty(interfaceName);
-            }
-        }
-        if (resolve != null && resolve.length() > 0) {
-            url = resolve;
-            if (logger.isWarnEnabled()) {
-                if (resolveFile != null) {
-                    logger.warn("Using default dubbo resolve file " + resolveFile + " replace " + interfaceName + "" + resolve + " to p2p invoke remote service.");
-                } else {
-                    logger.warn("Using -D" + interfaceName + "=" + resolve + " to p2p invoke remote service.");
-                }
-            }
-        }
-    }
-
-    @Parameter(excluded = true)
-    public String getUniqueServiceName() {
-        return URL.buildKey(interfaceName, group, version);
-    }
-}
+/*
+ * Licensed to the Apache Software Foundation (ASF) under one or more
+ * contributor license agreements.  See the NOTICE file distributed with
+ * this work for additional information regarding copyright ownership.
+ * The ASF licenses this file to You under the Apache License, Version 2.0
+ * (the "License"); you may not use this file except in compliance with
+ * the License.  You may obtain a copy of the License at
+ *
+ *     http://www.apache.org/licenses/LICENSE-2.0
+ *
+ * Unless required by applicable law or agreed to in writing, software
+ * distributed under the License is distributed on an "AS IS" BASIS,
+ * WITHOUT WARRANTIES OR CONDITIONS OF ANY KIND, either express or implied.
+ * See the License for the specific language governing permissions and
+ * limitations under the License.
+ */
+package org.apache.dubbo.config;
+
+import org.apache.dubbo.common.URL;
+import org.apache.dubbo.common.Version;
+import org.apache.dubbo.common.bytecode.Wrapper;
+import org.apache.dubbo.common.extension.ExtensionLoader;
+import org.apache.dubbo.common.utils.ClassUtils;
+import org.apache.dubbo.common.utils.CollectionUtils;
+import org.apache.dubbo.common.utils.ConfigUtils;
+import org.apache.dubbo.common.utils.NetUtils;
+import org.apache.dubbo.common.utils.StringUtils;
+import org.apache.dubbo.config.annotation.Reference;
+import org.apache.dubbo.config.context.ConfigManager;
+import org.apache.dubbo.config.support.Parameter;
+import org.apache.dubbo.metadata.integration.MetadataReportService;
+import org.apache.dubbo.remoting.Constants;
+import org.apache.dubbo.rpc.Invoker;
+import org.apache.dubbo.rpc.Protocol;
+import org.apache.dubbo.rpc.ProxyFactory;
+import org.apache.dubbo.rpc.cluster.Cluster;
+import org.apache.dubbo.rpc.cluster.directory.StaticDirectory;
+import org.apache.dubbo.rpc.cluster.support.ClusterUtils;
+import org.apache.dubbo.rpc.cluster.support.RegistryAwareCluster;
+import org.apache.dubbo.rpc.model.ApplicationModel;
+import org.apache.dubbo.rpc.model.ConsumerMethodModel;
+import org.apache.dubbo.rpc.model.ConsumerModel;
+import org.apache.dubbo.rpc.model.ServiceMetadata;
+import org.apache.dubbo.rpc.protocol.injvm.InjvmProtocol;
+import org.apache.dubbo.rpc.service.GenericService;
+import org.apache.dubbo.rpc.support.ProtocolUtils;
+
+import java.io.File;
+import java.io.FileInputStream;
+import java.io.IOException;
+import java.util.ArrayList;
+import java.util.Arrays;
+import java.util.HashMap;
+import java.util.HashSet;
+import java.util.List;
+import java.util.Map;
+import java.util.Properties;
+
+import static org.apache.dubbo.common.constants.CommonConstants.ANY_VALUE;
+import static org.apache.dubbo.common.constants.CommonConstants.COMMA_SEPARATOR;
+import static org.apache.dubbo.common.constants.CommonConstants.CONSUMER_SIDE;
+import static org.apache.dubbo.common.constants.CommonConstants.DUBBO;
+import static org.apache.dubbo.common.constants.CommonConstants.INTERFACE_KEY;
+import static org.apache.dubbo.common.constants.CommonConstants.LOCALHOST_VALUE;
+import static org.apache.dubbo.common.constants.CommonConstants.METHODS_KEY;
+import static org.apache.dubbo.common.constants.CommonConstants.REVISION_KEY;
+import static org.apache.dubbo.common.constants.CommonConstants.SEMICOLON_SPLIT_PATTERN;
+import static org.apache.dubbo.common.constants.CommonConstants.SIDE_KEY;
+import static org.apache.dubbo.common.constants.CommonConstants.CLUSTER_KEY;
+import static org.apache.dubbo.config.Constants.DUBBO_IP_TO_REGISTRY;
+import static org.apache.dubbo.rpc.cluster.Constants.REFER_KEY;
+import static org.apache.dubbo.registry.Constants.REGISTER_IP_KEY;
+import static org.apache.dubbo.common.constants.CommonConstants.MONITOR_KEY;
+import static org.apache.dubbo.registry.Constants.CONSUMER_PROTOCOL;
+import static org.apache.dubbo.common.constants.RegistryConstants.REGISTRY_PROTOCOL;
+import static org.apache.dubbo.rpc.Constants.LOCAL_PROTOCOL;
+import static org.apache.dubbo.common.utils.NetUtils.isInvalidLocalHost;
+
+/**
+ * ReferenceConfig
+ *
+ * @export
+ */
+public class ReferenceConfig<T> extends AbstractReferenceConfig {
+
+    private static final long serialVersionUID = -5864351140409987595L;
+
+    /**
+     * The {@link Protocol} implementation with adaptive functionality,it will be different in different scenarios.
+     * A particular {@link Protocol} implementation is determined by the protocol attribute in the {@link URL}.
+     * For example:
+     *
+     * <li>when the url is registry://224.5.6.7:1234/org.apache.dubbo.registry.RegistryService?application=dubbo-sample,
+     * then the protocol is <b>RegistryProtocol</b></li>
+     *
+     * <li>when the url is dubbo://224.5.6.7:1234/org.apache.dubbo.config.api.DemoService?application=dubbo-sample, then
+     * the protocol is <b>DubboProtocol</b></li>
+     * <p>
+     * Actually，when the {@link ExtensionLoader} init the {@link Protocol} instants,it will automatically wraps two
+     * layers, and eventually will get a <b>ProtocolFilterWrapper</b> or <b>ProtocolListenerWrapper</b>
+     */
+    private static final Protocol REF_PROTOCOL = ExtensionLoader.getExtensionLoader(Protocol.class).getAdaptiveExtension();
+
+    /**
+     * The {@link Cluster}'s implementation with adaptive functionality, and actually it will get a {@link Cluster}'s
+     * specific implementation who is wrapped with <b>MockClusterInvoker</b>
+     */
+    private static final Cluster CLUSTER = ExtensionLoader.getExtensionLoader(Cluster.class).getAdaptiveExtension();
+
+    /**
+     * A {@link ProxyFactory} implementation that will generate a reference service's proxy,the JavassistProxyFactory is
+     * its default implementation
+     */
+    private static final ProxyFactory PROXY_FACTORY = ExtensionLoader.getExtensionLoader(ProxyFactory.class).getAdaptiveExtension();
+
+    /**
+     * The url of the reference service
+     */
+    private final List<URL> urls = new ArrayList<URL>();
+
+    /**
+     * The interface name of the reference service
+     */
+    private String interfaceName;
+
+    /**
+     * The interface class of the reference service
+     */
+    private Class<?> interfaceClass;
+
+    /**
+     * client type
+     */
+    private String client;
+
+    /**
+     * The url for peer-to-peer invocation
+     */
+    private String url;
+
+    /**
+     * The method configs
+     */
+    private List<MethodConfig> methods;
+
+    /**
+     * The consumer config (default)
+     */
+    private ConsumerConfig consumer;
+
+    /**
+     * Only the service provider of the specified protocol is invoked, and other protocols are ignored.
+     */
+    private String protocol;
+
+    /**
+     * The interface proxy reference
+     */
+    private transient volatile T ref;
+
+    /**
+     * The invoker of the reference service
+     */
+    private transient volatile Invoker<?> invoker;
+
+    /**
+     * The flag whether the ReferenceConfig has been initialized
+     */
+    private transient volatile boolean initialized;
+
+    /**
+     * whether this ReferenceConfig has been destroyed
+     */
+    private transient volatile boolean destroyed;
+
+    private ServiceMetadata serviceMetadata;
+
+    @SuppressWarnings("unused")
+    private final Object finalizerGuardian = new Object() {
+        @Override
+        protected void finalize() throws Throwable {
+            super.finalize();
+
+            if (!ReferenceConfig.this.destroyed) {
+                logger.warn("ReferenceConfig(" + url + ") is not DESTROYED when FINALIZE");
+
+                /* don't destroy for now
+                try {
+                    ReferenceConfig.this.destroy();
+                } catch (Throwable t) {
+                        logger.warn("Unexpected err when destroy invoker of ReferenceConfig(" + url + ") in finalize method!", t);
+                }
+                */
+            }
+        }
+    };
+
+    public ReferenceConfig() {
+        serviceMetadata = new ServiceMetadata();
+        serviceMetadata.addAttribute("ORIGIN_CONFIG", this);
+    }
+
+    public ReferenceConfig(Reference reference) {
+        serviceMetadata = new ServiceMetadata();
+        serviceMetadata.addAttribute("ORIGIN_CONFIG", this);
+        appendAnnotation(Reference.class, reference);
+        setMethods(MethodConfig.constructMethodConfig(reference.methods()));
+    }
+
+    public URL toUrl() {
+        return urls.isEmpty() ? null : urls.iterator().next();
+    }
+
+    public List<URL> toUrls() {
+        return urls;
+    }
+
+    /**
+     * This method should be called right after the creation of this class's instance, before any property in other config modules is used.
+     * Check each config modules are created properly and override their properties if necessary.
+     */
+    public void checkAndUpdateSubConfigs() {
+        if (StringUtils.isEmpty(interfaceName)) {
+            throw new IllegalStateException("<dubbo:reference interface=\"\" /> interface not allow null!");
+        }
+        completeCompoundConfigs();
+        startConfigCenter();
+        // get consumer's global configuration
+        checkDefault();
+        this.refresh();
+        if (getGeneric() == null && getConsumer() != null) {
+            setGeneric(getConsumer().getGeneric());
+        }
+        if (ProtocolUtils.isGeneric(getGeneric())) {
+            interfaceClass = GenericService.class;
+        } else {
+            try {
+                interfaceClass = Class.forName(interfaceName, true, Thread.currentThread()
+                        .getContextClassLoader());
+            } catch (ClassNotFoundException e) {
+                throw new IllegalStateException(e.getMessage(), e);
+            }
+            checkInterfaceAndMethods(interfaceClass, methods);
+        }
+        resolveFile();
+        checkApplication();
+        checkMetadataReport();
+        appendParameters();
+    }
+
+    private void appendParameters() {
+        URL appendParametersUrl = URL.valueOf("appendParameters://");
+        List<AppendParametersComponent> appendParametersComponents = ExtensionLoader.getExtensionLoader(AppendParametersComponent.class).getActivateExtension(appendParametersUrl, (String[]) null);
+        appendParametersComponents.forEach(component -> component.appendReferParameters(this));
+    }
+
+    public synchronized T get() {
+        checkAndUpdateSubConfigs();
+
+        if (destroyed) {
+            throw new IllegalStateException("The invoker of ReferenceConfig(" + url + ") has already destroyed!");
+        }
+        if (ref == null) {
+            init();
+        }
+        return ref;
+    }
+
+    public synchronized void destroy() {
+        if (ref == null) {
+            return;
+        }
+        if (destroyed) {
+            return;
+        }
+        destroyed = true;
+        try {
+            invoker.destroy();
+        } catch (Throwable t) {
+            logger.warn("Unexpected error occured when destroy invoker of ReferenceConfig(" + url + ").", t);
+        }
+        invoker = null;
+        ref = null;
+    }
+
+    private void init() {
+        if (initialized) {
+            return;
+        }
+        checkStubAndLocal(interfaceClass);
+        checkMock(interfaceClass);
+
+        //init serivceMetadata
+        serviceMetadata.setVersion(version);
+        serviceMetadata.setGroup(group);
+        serviceMetadata.setDefaultGroup(group);
+        serviceMetadata.setServiceType(getActualInterface());
+        serviceMetadata.setServiceInterfaceName(interfaceName);
+
+        Map<String, String> map = new HashMap<String, String>();
+        map.put(SIDE_KEY, CONSUMER_SIDE);
+        appendRuntimeParameters(map);
+
+        if (!isGeneric()) {
+            String revision = Version.getVersion(interfaceClass, version);
+            if (revision != null && revision.length() > 0) {
+                map.put(REVISION_KEY, revision);
+            }
+
+            String[] methods = Wrapper.getWrapper(interfaceClass).getMethodNames();
+            if (methods.length == 0) {
+                logger.warn("No method found in service interface " + interfaceClass.getName());
+                map.put(METHODS_KEY, ANY_VALUE);
+            } else {
+                map.put(METHODS_KEY, StringUtils.join(new HashSet<String>(Arrays.asList(methods)), COMMA_SEPARATOR));
+            }
+        }
+        map.put(INTERFACE_KEY, interfaceName);
+        appendParameters(map, metrics);
+        appendParameters(map, application);
+        appendParameters(map, module);
+        // remove 'default.' prefix for configs from ConsumerConfig
+        // appendParameters(map, consumer, Constants.DEFAULT_KEY);
+        appendParameters(map, consumer);
+        appendParameters(map, this);
+        Map<String, Object> attributes = null;
+        if (CollectionUtils.isNotEmpty(methods)) {
+            attributes = new HashMap<String, Object>();
+            for (MethodConfig methodConfig : methods) {
+                appendParameters(map, methodConfig, methodConfig.getName());
+                String retryKey = methodConfig.getName() + ".retry";
+                if (map.containsKey(retryKey)) {
+                    String retryValue = map.remove(retryKey);
+                    if ("false".equals(retryValue)) {
+                        map.put(methodConfig.getName() + ".retries", "0");
+                    }
+                }
+                attributes.put(methodConfig.getName(), convertMethodConfig2AsyncInfo(methodConfig));
+            }
+        }
+
+        String hostToRegistry = ConfigUtils.getSystemProperty(DUBBO_IP_TO_REGISTRY);
+        if (StringUtils.isEmpty(hostToRegistry)) {
+            hostToRegistry = NetUtils.getLocalHost();
+        } else if (isInvalidLocalHost(hostToRegistry)) {
+            throw new IllegalArgumentException("Specified invalid registry ip from property:" + DUBBO_IP_TO_REGISTRY + ", value:" + hostToRegistry);
+        }
+        map.put(REGISTER_IP_KEY, hostToRegistry);
+
+        serviceMetadata.getAttachments().putAll(map);
+
+        ref = createProxy(map);
+
+        String serviceKey = URL.buildKey(interfaceName, group, version);
+        ApplicationModel.initConsumerModel(serviceKey, buildConsumerModel(serviceKey, attributes, serviceMetadata));
+        serviceMetadata.setTarget(ref);
+        consumerModel.getServiceMetadata().addAttribute(Constants.PROXY_CLASS_REF, ref);
+        initialized = true;
+    }
+
+    private Class<?> getActualInterface() {
+        Class actualInterface = interfaceClass;
+        if (interfaceClass == GenericService.class) {
+            try {
+                actualInterface = Class.forName(interfaceName);
+            } catch (ClassNotFoundException e) {
+                // ignore
+            }
+        }
+        return actualInterface;
+    }
+
+    private ConsumerModel buildConsumerModel(String serviceKey, Map<String, Object> attributes) {
+        Method[] methods = interfaceClass.getMethods();
+        Class serviceInterface = interfaceClass;
+        if (interfaceClass == GenericService.class) {
+            try {
+                serviceInterface = Class.forName(interfaceName);
+                methods = serviceInterface.getMethods();
+            } catch (ClassNotFoundException e) {
+                methods = interfaceClass.getMethods();
+            }
+        }
+        return new ConsumerModel(serviceKey, serviceInterface, ref, methods, attributes);
+    }
+
+    @SuppressWarnings({"unchecked", "rawtypes", "deprecation"})
+    private T createProxy(Map<String, String> map) {
+        if (shouldJvmRefer(map)) {
+            URL url = new URL(LOCAL_PROTOCOL, LOCALHOST_VALUE, 0, interfaceClass.getName()).addParameters(map);
+            invoker = REF_PROTOCOL.refer(interfaceClass, url);
+            if (logger.isInfoEnabled()) {
+                logger.info("Using injvm service " + interfaceClass.getName());
+            }
+        } else {
+            urls.clear(); // reference retry init will add url to urls, lead to OOM
+            if (url != null && url.length() > 0) { // user specified URL, could be peer-to-peer address, or register center's address.
+                String[] us = SEMICOLON_SPLIT_PATTERN.split(url);
+                if (us != null && us.length > 0) {
+                    for (String u : us) {
+                        URL url = URL.valueOf(u);
+                        if (StringUtils.isEmpty(url.getPath())) {
+                            url = url.setPath(interfaceName);
+                        }
+                        if (REGISTRY_PROTOCOL.equals(url.getProtocol())) {
+                            urls.add(url.addParameterAndEncoded(REFER_KEY, StringUtils.toQueryString(map)));
+                        } else {
+                            urls.add(ClusterUtils.mergeUrl(url, map));
+                        }
+                    }
+                }
+            } else { // assemble URL from register center's configuration
+                // if protocols not injvm checkRegistry
+                if (!LOCAL_PROTOCOL.equalsIgnoreCase(getProtocol())){
+                    checkRegistry();
+                    List<URL> us = loadRegistries(false);
+                    if (CollectionUtils.isNotEmpty(us)) {
+                        for (URL u : us) {
+                            URL monitorUrl = loadMonitor(u);
+                            if (monitorUrl != null) {
+                                map.put(MONITOR_KEY, URL.encode(monitorUrl.toFullString()));
+                            }
+                            urls.add(u.addParameterAndEncoded(REFER_KEY, StringUtils.toQueryString(map)));
+                        }
+                    }
+                    if (urls.isEmpty()) {
+                        throw new IllegalStateException("No such any registry to reference " + interfaceName + " on the consumer " + NetUtils.getLocalHost() + " use dubbo version " + Version.getVersion() + ", please config <dubbo:registry address=\"...\" /> to your spring config.");
+                    }
+                }
+            }
+
+            if (urls.size() == 1) {
+                invoker = REF_PROTOCOL.refer(interfaceClass, urls.get(0));
+            } else {
+                List<Invoker<?>> invokers = new ArrayList<Invoker<?>>();
+                URL registryURL = null;
+                for (URL url : urls) {
+                    invokers.add(REF_PROTOCOL.refer(interfaceClass, url));
+                    if (REGISTRY_PROTOCOL.equals(url.getProtocol())) {
+                        registryURL = url; // use last registry url
+                    }
+                }
+                if (registryURL != null) { // registry url is available
+                    // use RegistryAwareCluster only when register's CLUSTER is available
+                    URL u = registryURL.addParameter(CLUSTER_KEY, RegistryAwareCluster.NAME);
+                    // The invoker wrap relation would be: RegistryAwareClusterInvoker(StaticDirectory) -> FailoverClusterInvoker(RegistryDirectory, will execute route) -> Invoker
+                    invoker = CLUSTER.join(new StaticDirectory(u, invokers));
+                } else { // not a registry url, must be direct invoke.
+                    invoker = CLUSTER.join(new StaticDirectory(invokers));
+                }
+            }
+        }
+
+        if (shouldCheck() && !invoker.isAvailable()) {
+            throw new IllegalStateException("Failed to check the status of the service " + interfaceName + ". No provider available for the service " + (group == null ? "" : group + "/") + interfaceName + (version == null ? "" : ":" + version) + " from the url " + invoker.getUrl() + " to the consumer " + NetUtils.getLocalHost() + " use dubbo version " + Version.getVersion());
+        }
+        if (logger.isInfoEnabled()) {
+            logger.info("Refer dubbo service " + interfaceClass.getName() + " from url " + invoker.getUrl());
+        }
+        /**
+         * @since 2.7.0
+         * ServiceData Store
+         */
+        MetadataReportService metadataReportService = null;
+        if ((metadataReportService = getMetadataReportService()) != null) {
+            URL consumerURL = new URL(CONSUMER_PROTOCOL, map.remove(REGISTER_IP_KEY), 0, map.get(INTERFACE_KEY), map);
+            metadataReportService.publishConsumer(consumerURL);
+        }
+        // create service proxy
+        return (T) PROXY_FACTORY.getProxy(invoker);
+    }
+
+    /**
+     * Figure out should refer the service in the same JVM from configurations. The default behavior is true
+     * 1. if injvm is specified, then use it
+     * 2. then if a url is specified, then assume it's a remote call
+     * 3. otherwise, check scope parameter
+     * 4. if scope is not specified but the target service is provided in the same JVM, then prefer to make the local
+     * call, which is the default behavior
+     */
+    protected boolean shouldJvmRefer(Map<String, String> map) {
+        URL tmpUrl = new URL("temp", "localhost", 0, map);
+        boolean isJvmRefer;
+        if (isInjvm() == null) {
+            // if a url is specified, don't do local reference
+            if (url != null && url.length() > 0) {
+                isJvmRefer = false;
+            } else {
+                // by default, reference local service if there is
+                isJvmRefer = InjvmProtocol.getInjvmProtocol().isInjvmRefer(tmpUrl);
+            }
+        } else {
+            isJvmRefer = isInjvm();
+        }
+        return isJvmRefer;
+    }
+
+    protected boolean shouldCheck() {
+        Boolean shouldCheck = isCheck();
+        if (shouldCheck == null && getConsumer() != null) {
+            shouldCheck = getConsumer().isCheck();
+        }
+        if (shouldCheck == null) {
+            // default true
+            shouldCheck = true;
+        }
+        return shouldCheck;
+    }
+
+    protected boolean shouldInit() {
+        Boolean shouldInit = isInit();
+        if (shouldInit == null && getConsumer() != null) {
+            shouldInit = getConsumer().isInit();
+        }
+        if (shouldInit == null) {
+            // default is false
+            return false;
+        }
+        return shouldInit;
+    }
+
+    private void checkDefault() {
+        if (consumer != null) {
+            return;
+        }
+        setConsumer(ConfigManager.getInstance().getDefaultConsumer().orElseGet(() -> {
+            ConsumerConfig consumerConfig = new ConsumerConfig();
+            consumerConfig.refresh();
+            return consumerConfig;
+        }));
+    }
+
+    private void completeCompoundConfigs() {
+        if (consumer != null) {
+            if (application == null) {
+                setApplication(consumer.getApplication());
+            }
+            if (module == null) {
+                setModule(consumer.getModule());
+            }
+            if (registries == null) {
+                setRegistries(consumer.getRegistries());
+            }
+            if (monitor == null) {
+                setMonitor(consumer.getMonitor());
+            }
+        }
+        if (module != null) {
+            if (registries == null) {
+                setRegistries(module.getRegistries());
+            }
+            if (monitor == null) {
+                setMonitor(module.getMonitor());
+            }
+        }
+        if (application != null) {
+            if (registries == null) {
+                setRegistries(application.getRegistries());
+            }
+            if (monitor == null) {
+                setMonitor(application.getMonitor());
+            }
+        }
+    }
+
+    public Class<?> getInterfaceClass() {
+        if (interfaceClass != null) {
+            return interfaceClass;
+        }
+        if (isGeneric()
+                || (getConsumer() != null && getConsumer().isGeneric())) {
+            return GenericService.class;
+        }
+        try {
+            if (interfaceName != null && interfaceName.length() > 0) {
+                this.interfaceClass = Class.forName(interfaceName, true, ClassUtils.getClassLoader());
+            }
+        } catch (ClassNotFoundException t) {
+            throw new IllegalStateException(t.getMessage(), t);
+        }
+        return interfaceClass;
+    }
+
+    /**
+     * @param interfaceClass
+     * @see #setInterface(Class)
+     * @deprecated
+     */
+    @Deprecated
+    public void setInterfaceClass(Class<?> interfaceClass) {
+        setInterface(interfaceClass);
+    }
+
+    public String getInterface() {
+        return interfaceName;
+    }
+
+    public void setInterface(String interfaceName) {
+        this.interfaceName = interfaceName;
+        if (StringUtils.isEmpty(id)) {
+            id = interfaceName;
+        }
+    }
+
+    public void setInterface(Class<?> interfaceClass) {
+        if (interfaceClass != null && !interfaceClass.isInterface()) {
+            throw new IllegalStateException("The interface class " + interfaceClass + " is not a interface!");
+        }
+        this.interfaceClass = interfaceClass;
+        setInterface(interfaceClass == null ? null : interfaceClass.getName());
+    }
+
+    public String getClient() {
+        return client;
+    }
+
+    public void setClient(String client) {
+        checkName(Constants.CLIENT_KEY, client);
+        this.client = client;
+    }
+
+    @Parameter(excluded = true)
+    public String getUrl() {
+        return url;
+    }
+
+    public void setUrl(String url) {
+        this.url = url;
+    }
+
+    public List<MethodConfig> getMethods() {
+        return methods;
+    }
+
+    @SuppressWarnings("unchecked")
+    public void setMethods(List<? extends MethodConfig> methods) {
+        this.methods = (List<MethodConfig>) methods;
+    }
+
+    public ConsumerConfig getConsumer() {
+        return consumer;
+    }
+
+    public void setConsumer(ConsumerConfig consumer) {
+        ConfigManager.getInstance().addConsumer(consumer);
+        this.consumer = consumer;
+    }
+
+    public String getProtocol() {
+        return protocol;
+    }
+
+    public void setProtocol(String protocol) {
+        this.protocol = protocol;
+    }
+
+    // just for test
+    Invoker<?> getInvoker() {
+        return invoker;
+    }
+
+    public ServiceMetadata getServiceMetadata() {
+        return serviceMetadata;
+    }
+
+    @Override
+    @Parameter(excluded = true)
+    public String getPrefix() {
+        return DUBBO + ".reference." + interfaceName;
+    }
+
+    private void resolveFile() {
+        String resolve = System.getProperty(interfaceName);
+        String resolveFile = null;
+        if (StringUtils.isEmpty(resolve)) {
+            resolveFile = System.getProperty("dubbo.resolve.file");
+            if (StringUtils.isEmpty(resolveFile)) {
+                File userResolveFile = new File(new File(System.getProperty("user.home")), "dubbo-resolve.properties");
+                if (userResolveFile.exists()) {
+                    resolveFile = userResolveFile.getAbsolutePath();
+                }
+            }
+            if (resolveFile != null && resolveFile.length() > 0) {
+                Properties properties = new Properties();
+                try (FileInputStream fis = new FileInputStream(new File(resolveFile))) {
+                    properties.load(fis);
+                } catch (IOException e) {
+                    throw new IllegalStateException("Failed to load " + resolveFile + ", cause: " + e.getMessage(), e);
+                }
+
+                resolve = properties.getProperty(interfaceName);
+            }
+        }
+        if (resolve != null && resolve.length() > 0) {
+            url = resolve;
+            if (logger.isWarnEnabled()) {
+                if (resolveFile != null) {
+                    logger.warn("Using default dubbo resolve file " + resolveFile + " replace " + interfaceName + "" + resolve + " to p2p invoke remote service.");
+                } else {
+                    logger.warn("Using -D" + interfaceName + "=" + resolve + " to p2p invoke remote service.");
+                }
+            }
+        }
+    }
+
+    @Parameter(excluded = true)
+    public String getUniqueServiceName() {
+        return URL.buildKey(interfaceName, group, version);
+    }
+}